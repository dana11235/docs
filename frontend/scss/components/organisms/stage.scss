--- conflicted
+++ resolved
@@ -102,14 +102,9 @@
   div.#{utility('container-fluid')} {
     padding: 0 2em;
 
-<<<<<<< HEAD
     @media screen and (min-width: 768px) {
       padding: 0 2.5em;
       margin-left: -64px;
-=======
-    @media (min-width: 768px) {
-      padding: 0 0 0 2.5em;
->>>>>>> c87e217a
     }
   }
 
@@ -122,16 +117,12 @@
       margin: 7vw 0 11vw 3em;
     }
 
-<<<<<<< HEAD
     @media screen and (min-width: 1024px) {
       grid-column: 3 / 19;
       margin-left: 5em;
     }
 
     @media screen and (min-width: 1280px) {
-=======
-    @media (min-width: 1024px) {
->>>>>>> c87e217a
       grid-column: 3 / 16;
     }
 
