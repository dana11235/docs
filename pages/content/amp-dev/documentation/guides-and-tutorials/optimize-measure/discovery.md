--- conflicted
+++ resolved
@@ -13,15 +13,7 @@
   - ads
 
 teaser:
-<<<<<<< HEAD
-  image:
-    src: '/static/img/docs/guides/makeyourpagediscoverable.jpg'
-    width: 566
-    height: 314
-    alt: Make your pages discoverable
-=======
   icon: discover
->>>>>>> f8c55a2a
   text: Learn how search engines find out that there is an AMP version of your site.
   label: Learn more
 ---
