--- conflicted
+++ resolved
@@ -5,13 +5,8 @@
     "preinstall": "node build_scripts/check-package-manager.js"
   },
   "dependencies": {
-<<<<<<< HEAD
-    "@octokit/rest": "15.12.1",
-    "eslint": "5.6.0",
-=======
     "@octokit/rest": "15.12.0",
     "eslint": "5.6.1",
->>>>>>> 4e5e2035
     "feedparser": "2.2.9",
     "gulp": "4.0.0",
     "gulp-autoprefixer": "6.0.0",
