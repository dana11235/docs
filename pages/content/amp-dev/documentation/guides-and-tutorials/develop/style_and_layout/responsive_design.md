--- conflicted
+++ resolved
@@ -84,11 +84,7 @@
 
 ### Displaying responsive images
 
-<<<<<<< HEAD
 Images make up a large part of a web page (approximately [65% of the page's bytes](http://httparchive.org/interesting.php#bytesperpage)).  At minimum, your images should be visible on various screen sizes and orientations (i.e., the user doesn't have to scroll, pinch/zoom to see the entire image).  That's easily done in AMP via the  `"layout=responsive"` attribute (see [Include Images in AMP]({{g.doc('/content/amp-dev/documentation/guides-and-tutorials/develop/amp_replacements.md', locale=doc.locale).url.path}})).  In addition to the basic responsive image, you might want to serve multiple image resources to:
-=======
-Images make up a large part of a web page (approximately [65% of the page's bytes](http://httparchive.org/interesting.php#bytesperpage)).  At minimum, your images should be visible on various screen sizes and orientations (i.e., the user doesn't have to scroll, pinch/zoom to see the entire image).  That's easily done in AMP via the  `"layout=responsive"` attribute (see [Include Images in AMP]({{g.doc('/content/amp-dev/documentation/guides-and-tutorials/develop/amp_replacements.html', locale=doc.locale).url.path}})).  In addition to the basic responsive image, you might want to serve multiple image resources to:
->>>>>>> 218975f5
 
 - [Serve crisp images for the right resolution](#serving-crisp-images-for-the-right-resolution)
 - [Change the art direction of an image](#changing-the-art-direction-of-an-image)
@@ -113,7 +109,7 @@
 
 For example, say we have a device that has a viewport width of 412 px and a DPR of 2.6. Based on the code above, the image must be displayed at 75% of the viewport width, so the browser chooses an image close to 803 px  (412 * .75 * 2.6), which happens to be `apple-800.jpg`.
 
-Read on: To learn more using srcset and sizes in AMP, see the [Art direction with srcset, sizes & heights]({{g.doc('/content/amp-dev/documentation/guides-and-tutorials/style_and_layout/art_direction.md', locale=doc.locale).url.path}}) guide.
+Read on: To learn more using srcset and sizes in AMP, see the [Art direction with srcset, sizes & heights]({{g.doc('/content/amp-dev/documentation/guides-and-tutorials/develop/style_and_layout/art_direction.md', locale=doc.locale).url.path}}) guide.
 
 #### Changing the art direction of an image
 
@@ -131,7 +127,7 @@
 
 <div><amp-iframe height=407 layout=fixed-height sandbox="allow-scripts allow-forms allow-same-origin" resizable src="https://ampproject-b5f4c.firebaseapp.com/examples/responsive.breakpoints.embed.html"><div overflow tabindex=0 role=button aria-label="Show more">Show full code</div><div placeholder></div></amp-iframe></div>
 
-Read on: To learn more about art direction in AMP, see the [Art direction with srcset, sizes & heights]({{g.doc('/content/amp-dev/documentation/guides-and-tutorials/style_and_layout/art_direction.md', locale=doc.locale).url.path}}) guide.
+Read on: To learn more about art direction in AMP, see the [Art direction with srcset, sizes & heights]({{g.doc('/content/amp-dev/documentation/guides-and-tutorials/develop/style_and_layout/art_direction.md', locale=doc.locale).url.path}}) guide.
 
 #### Providing optimized images
 
@@ -139,7 +135,7 @@
 
 In HTML, you can serve different image formats by using the `picture` tag.  In AMP, although the `picture` tag isn't supported, you can serve different images by using the `fallback`  attribute.
 
-Read on: To learn more about fallbacks, see the [Placeholders & Fallbacks]({{g.doc('/content/amp-dev/documentation/guides-and-tutorials/style_and_layout/placeholders.md', locale=doc.locale).url.path}}) guide.
+Read on: To learn more about fallbacks, see the [Placeholders & Fallbacks]({{g.doc('/content/amp-dev/documentation/guides-and-tutorials/develop/style_and_layout/placeholders.md', locale=doc.locale).url.path}}) guide.
 
 ##### Example: Serve different image formats
 
