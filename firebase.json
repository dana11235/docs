--- conflicted
+++ resolved
@@ -700,7 +700,6 @@
         "type": 301
       },
       {
-<<<<<<< HEAD
         "source": "/docs/contribute/integrate-your-tech/",
         "destination": "/docs/integration/integrate-your-tech.html",
         "type": 301
@@ -1399,7 +1398,7 @@
         "destination": "/:lang/docs/interaction_dynamic/interactivity/wrapping-up.html",
         "type": 301
       },
-     {
+      {
         "source": "/:lang/docs/tutorials/live_blog",
         "destination": "/:lang/docs/interaction_dynamic/live_blog.html",
         "type": 301
@@ -1427,10 +1426,11 @@
       {
         "source": "/:lang/docs/tutorials/login_requiring/summary",
         "destination": "/:lang/docs/interaction_dynamic/login_requiring/summary.html",
-=======
+        "type": 301
+      },
+      {
         "source": "/:lang/docs/guides/debug/validate.html",
         "destination": "/:lang/docs/guides/validate.html",
->>>>>>> 28c4bb50
         "type": 301
       }
     ],
