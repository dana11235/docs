--- conflicted
+++ resolved
@@ -22,10 +22,6 @@
         File HTML AMP yang paling sederhana akan tampak seperti berikut:
       example: /content/includes/html-example.md
       description2: |
-<<<<<<< HEAD
-        Meski sebagian besar tag dalam halaman AMP HTML adalah tag HTML reguler, sebagian tag HTML digantikan dengan tag AMP yang bersifat spesifik (lihat juga [Tag HTML dalam spesifikasi AMP]({{g.doc('/content/docs/fundamentals/spec.md', locale=doc.locale).url.path}})). Elemen khusus ini, yang disebut sebagai komponen AMP HTML, membuat pola-pola umum mudah diimplementasikan dengan cara yang berperforma tinggi. <p>Misalnya, tag [`amp-img`](/id/docs/reference/amp-img.html) menyediakan dukungan `srcset` lengkap meski dalam browser yang belum mendukungnya. Pelajari cara [membuat halaman AMP HTML pertama Anda]({{g.doc('/content/docs/getting_started/create.md', locale=doc.locale).url.path}}). <p>Halaman AMP ditemukan oleh mesin telusur dan platform lainnya melalui tag HTML `<link rel="">`. Anda dapat memilih untuk memiliki versi non-AMP dan versi AMP pada halaman, atau hanya versi AMP. Pelajari lebih lanjut di [Membuat Halaman Anda Dapat Ditemukan]({{g.doc('/content/docs/fundamentals/discovery.md', locale=doc.locale).url.path}}).
-    - title: AMP JS
-=======
         Meskipun sebagian besar tag di halaman HTML AMP adalah tag HTML biasa,
         sebagian tag HTML diganti dengan tag khusus AMP (lihat juga
         [Tag HTML dalam spesifikasi AMP](/id/docs/fundamentals/spec.html)).
@@ -39,14 +35,9 @@
         versi non-AMP dan versi AMP, atau hanya versi AMP. Pelajari
         selengkapnya dalam [Membuat Halaman Anda Dapat Ditemukan](/id/docs/fundamentals/discovery.html).
     - title: JS AMP
->>>>>>> d0203277
       subtitle: |
           Library **JS AMP** memastikan rendering halaman HTML AMP yang cepat.
       description: |
-<<<<<<< HEAD
-        [Library AMP JS](https://github.com/ampproject/amphtml/tree/master/src) mengimplementasikan semua [praktik performa terbaik AMP](/id/learn/about-how/), mengelola pemuatan konten dan memberi Anda tag khusus seperti yang disebut di atas, yang semuanya memastikan perenderan halaman Anda dilakukan dengan cepat. <p>Di antara pengoptimalan terbesar adalah fakta bahwa hal tersebut memastikan semua yang berasal dari konten eksternal menjadi asinkron, sehingga tidak ada satu pun yang dapat menghalangi perenderan di halaman. <p>Teknik performa lainnya meliputi proses sandbox semua iframe, perhitungan awal layout setiap elemen pada halaman sebelum konten dimuat, dan menonaktifkan pemilih CSS yang lambat. <p>Untuk mempelajari lebih lanjut tentang bukan hanya [pengoptimalan](/id/learn/about-how/) namun juga batasannya, [baca spesifikasi AMP HTML]({{g.doc('/content/docs/fundamentals/spec.md', locale=doc.locale).url.path}}).
-    - title: AMP Cache
-=======
         [Library JS AMP](https://github.com/ampproject/amphtml/tree/master/src) menerapkan
         semua [praktik performa terbaik untuk AMP](/id/learn/about-how/),
         mengelola pemuatan resource, dan menyediakan tag kustom yang disebutkan di atas,
@@ -55,13 +46,9 @@
         <p>Teknik performa lainnya meliputi penerapan sandbox pada semua iframe, perhitungan awal tata letak setiap elemen di halaman sebelum resource dimuat, dan penonaktifan pemilih CSS yang lambat.
         <p>Untuk mempelajari lebih lanjut tentang [pengoptimalan](/id/learn/about-how/) sekaligus batasan, [baca spesifikasi HTML AMP](/id/docs/fundamentals/spec.html).
     - title: Cache AMP
->>>>>>> d0203277
       subtitle: |
           **Cache AMP Google** dapat digunakan untuk menampilkan halaman HTML AMP yang tersimpan di cache.
       description: |
-<<<<<<< HEAD
-        [Google AMP Cache](https://developers.google.com/amp/cache/) adalah jaringan penayangan konten berbasis proxy untuk menayangkan semua dokumen AMP yang valid. Jaringan ini mengambil halaman AMP HTML, menempatkannya dalam cache, dan meningkatkan performa halaman secara otomatis. Ketika menggunakan Google AMP Cache, dokumen, semua file JS, dan semua gambar yang dimuat dari asal yang sama yang menggunakan [HTTP 2.0](https://http2.github.io/) untuk mendapatkan efisiensi maksimum. <p>Cache ini juga disertai dengan [sistem validasi](https://github.com/ampproject/amphtml/tree/master/validator) bawaan yang memastikan bahwa halaman dijamin berfungsi, dan halaman tidak bergantung pada konten eksternal. Sistem validasi ini menjalankan serangkaian pernyataan yang memastikan terpenuhinya markup halaman sesuai dengan spesifikasi AMP HTML. <p>Versi validator lainnya tersedia dalam satu paket pada setiap halaman AMP. Versi ini bisa mencatat error validasi secara langsung ke konsol browser saat halaman dirender, sehingga Anda dapat melihat seberapa besar pengaruh perubahan kompleks dalam kode Anda terhadap performa dan pengalaman pengguna. <p>Pelajari lebih lanjut tentang [menguji halaman AMP HTML]({{g.doc('/content/docs/fundamentals/validate.md', locale=doc.locale).url.path}}).
-=======
           [Cache AMP Google](https://developers.google.com/amp/cache/) adalah jaringan penayangan konten berbasis proxy
           untuk menayangkan semua dokumen AMP yang valid.
           Cache tersebut mengambil halaman HTML AMP, menyimpannya di cache, dan menyempurnakan performa halaman secara otomatis.
@@ -78,7 +65,6 @@
           yang memungkinkan Anda melihat kemungkinan pengaruh perubahan kompleks
           dalam kode Anda terhadap performa dan pengalaman pengguna.
           <p>Pelajari lebih lanjut cara [menguji halaman HTML AMP](/id/docs/fundamentals/validate.html).
->>>>>>> d0203277
 
 video:
   description: "Pelajari lebih lanjut dari video pengantar ini"
