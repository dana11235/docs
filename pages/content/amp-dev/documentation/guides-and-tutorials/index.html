---
$title: Learn AMP with Guides and tutorials
$titles:
  header: Guides & Tutorials
$view: /views/overview/guides.j2
$path: /documentation/guides-and-tutorials.html
$localization:
  path: /{locale}/documentation/guides-and-tutorials.html
$order: 1
$hidden: true
cms: !g.yaml /content/shared/data/cms.yaml
---
{% do doc.styles.addCssFile('css/components/organisms/teaser-grid.css') %}
<h1>Get started with AMP!</h1>
<h2>Discover your journey</h2>
<p class="limit">The AMP Project started as a web componentl library designed to make mobile websites load instantaneously. And while we've stuck to our original ideals of speed and great user experiences, AMP has epxanded its capabilites beyond the mobile web.</p>

{% do doc.styles.addCssFile('/css/components/atoms/format-tags.css') %}
<p class="limit">Today, AMP can build responsive and interactive <span class="ad-a-format-tag ad-a-format-tag-websites">websites</span>, immersive full-screen <span class="ad-a-format-tag ad-a-format-tag-stories">stories</span>, secure and engaging <span class="ad-a-format-tag ad-a-format-tag-ads">ads</span> and dynamic <span class="ad-a-format-tag ad-a-format-tag-email">email</span>.</p>

<h2>CMS Users</h2>
<p class="limit">
  AMP supports integration with many third-party publishing platforms. Refer to the documentation for your publishing platform on how to create AMP pages.
</p>

{% do doc.styles.addCssFile('/css/components/molecules/mini-card.css') %}
{% do doc.styles.addCssFile('/css/components/organisms/mini-card-list.css') %}
<ul class="ad-o-mini-card-list">
  {% for cms in doc.cms.cmsUsers %}
  <li class="ad-o-mini-card-list-item">
    <a href="{{ cms.url }}" class="ad-m-mini-card" target="_blank">
      <amp-img
        alt="{{ cms.image.alt }}"
        src="{{ cms.image.src }}"
        width="35"
        height="35"
        layout="responsive">
      </amp-img>
      <span>{{ cms.label }}</span>
    </a>
  </li>
  {% endfor %}
</ul>

<h2>Convert existing content</h2>
<p>
  If you are converting your existing HTML pages to AMPHTML, visit these resources:
</p>
<div class="ad-o-teaser-grid">
  <div class="ad-o-teaser-grid-list">
    {% with %}
    {% set teaser_doc = g.doc('/content/amp-dev/documentation/guides-and-tutorials/start/converting/index.md') %}
    {% include '/views/partials/teaser.j2' %}
    {% endwith %}
  </div>
</div>

<h2>AMP in daily life</h2>
<p>
  These resources will help with your day-to-day AMP journey:
</p>
<div class="ad-o-teaser-grid">
  <div class="ad-o-teaser-grid-list">
    {% with %}
    {% set teaser_doc = g.doc('/content/amp-dev/documentation/components/index.html') %}
    {% include '/views/partials/teaser.j2' %}
    {% endwith %}

    {% with %}
    {% set teaser_doc = g.doc('/content/amp-dev/documentation/examples/index.html') %}
    {% include '/views/partials/teaser.j2' %}
    {% endwith %}

    {% with %}
    {% set teaser_doc = g.doc('/content/amp-dev/documentation/templates/index.html') %}
    {% include '/views/partials/teaser.j2' %}
    {% endwith %}
  </div>
</div>

<h2>Up-to-date</h2>
<p class="limit">
  Stay up-to-date with the latest AMP news:<br>
  Subscribe to our blog, Subscribe to The AMP Channel on YouTube, Follow us on Twitter @AMPhtml<br>
<<<<<<< HEAD
  <a href="https://amphtml.wordpress.com">
    <span class="ad-m-lnk">
      <span class="ad-a-ico ad-m-lnk-icon">
        {% do doc.icons.useIcon('icons/external.svg') %}
        <svg><use xmlns:xlink="http://www.w3.org/1999/xlink" xlink:href="#external"></use></svg>
      </span>
      <span class="ad-m-lnk-text">Go to News</span>
    </span>
  </a>
=======
  <span class="ad-m-lnk">
    <a href="https://amphtml.wordpress.com/" target="_blank">
      <span class="ad-a-ico ad-m-lnk-icon">
        {% do doc.icons.useIcon('icons/internal.svg') %}
        <svg><use xmlns:xlink="http://www.w3.org/1999/xlink" xlink:href="#internal"></use></svg>
      </span>
      <span class="ad-m-lnk-text">Go to news</span>
    </a>
  </span>
>>>>>>> a2bc46a9
</p>

<h2>Support</h2>
<p class="limit">
  Need support? See getting Support resources.<br>
<<<<<<< HEAD
  <a href="{{ g.doc('/content/amp-dev/support/index.md', locale=doc.locale).url.path }}">
    <span class="ad-m-lnk">
=======
  <span class="ad-m-lnk">
    <a href="/support.html">
>>>>>>> a2bc46a9
      <span class="ad-a-ico ad-m-lnk-icon">
        {% do doc.icons.useIcon('icons/internal.svg') %}
        <svg><use xmlns:xlink="http://www.w3.org/1999/xlink" xlink:href="#internal"></use></svg>
      </span>
<<<<<<< HEAD
      <span class="ad-m-lnk-text">Go to Support</span>
    </span>
  </a>
=======
      <span class="ad-m-lnk-text">Go to support</span>
    </a>
  </span>
>>>>>>> a2bc46a9
</p>

<h2>Validate & test AMP pages</h2>
<p class="limit">
  If you are converting your existing HTML pages to AMPHTML, visit these resources:
</p>
<div class="ad-o-teaser-grid">
  <div class="ad-o-teaser-grid-list">
    {% with %}
    {% set teaser_doc = g.doc('/content/amp-dev/documentation/guides-and-tutorials/learn/validate.md') %}
    {% include '/views/partials/teaser.j2' %}
    {% endwith %}

    {% with %}
    {% set teaser_doc = g.doc('/content/amp-dev/documentation/guides-and-tutorials/learn/amp-caches-and-cors/amp-cors-requests.md') %}
    {% include '/views/partials/teaser.j2' %}
    {% endwith %}
  </div>
</div>

<h2>Make content discoverable</h2>
<p class="limit">
  Ensure users can discover your content on third-party platforms (e.g., Twitter, Google, Bing, etc.). Here are some helpful resources:
</p>
<div class="ad-o-teaser-grid">
  <div class="ad-o-teaser-grid-list">
    {% with %}
    {% set teaser_doc = g.doc('/content/amp-dev/documentation/guides-and-tutorials/optimize-measure/discovery.md') %}
    {% include '/views/partials/teaser.j2' %}
    {% endwith %}

    <div class="ad-m-teaser ad-m-teaser-guide-tutorial">
      <a href="https://support.google.com/webmasters/answer/6340290" target="_blank">

        {# tags #}
        {% do doc.styles.addCssFile('/css/components/molecules/tag.css') %}
        <div class="ad-m-teaser-tags">
          <div class="ad-m-tag ad-m-tag-websites ad-m-teaser-tag"></div>
          <div class="ad-m-tag ad-m-tag-email ad-m-teaser-tag"></div>
          <div class="ad-m-tag ad-m-tag-stories ad-m-teaser-tag"></div>
          <div class="ad-m-tag ad-m-tag-ads ad-m-teaser-tag"></div>
        </div>

        {# image #}
        <div class="ad-m-teaser-icon">
          {% do doc.icons.useIcon('icons/guidelines.svg') %}
          <div class="ad-a-ico">
            <svg><use xmlns:xlink="http://www.w3.org/1999/xlink" xlink:href="#guidelines"></use></svg>
          </div>
        </div>

        {# card container #}
        <div class="ad-m-teaser-card">
          <div class="ad-m-teaser-content">
            <h4 class="ad-m-teaser-headline">Google Search guidelines for AMP pages</h4>
            <p class="ad-m-teaser-copy">Learn more about how Google Search finds AMP pages.</p>
            <span class="ad-m-lnk">
              <span class="ad-a-ico ad-m-lnk-icon">
                {% do doc.icons.useIcon('icons/internal.svg') %}
                <svg><use xmlns:xlink="http://www.w3.org/1999/xlink" xlink:href="#internal"></use></svg>
              </span>
              <span class="ad-m-lnk-text">Learn more</span>
            </span>
          </div>
        </div>
      </a>
    </div>
  </div>
</div><|MERGE_RESOLUTION|>--- conflicted
+++ resolved
@@ -82,7 +82,6 @@
 <p class="limit">
   Stay up-to-date with the latest AMP news:<br>
   Subscribe to our blog, Subscribe to The AMP Channel on YouTube, Follow us on Twitter @AMPhtml<br>
-<<<<<<< HEAD
   <a href="https://amphtml.wordpress.com">
     <span class="ad-m-lnk">
       <span class="ad-a-ico ad-m-lnk-icon">
@@ -92,42 +91,20 @@
       <span class="ad-m-lnk-text">Go to News</span>
     </span>
   </a>
-=======
-  <span class="ad-m-lnk">
-    <a href="https://amphtml.wordpress.com/" target="_blank">
-      <span class="ad-a-ico ad-m-lnk-icon">
-        {% do doc.icons.useIcon('icons/internal.svg') %}
-        <svg><use xmlns:xlink="http://www.w3.org/1999/xlink" xlink:href="#internal"></use></svg>
-      </span>
-      <span class="ad-m-lnk-text">Go to news</span>
-    </a>
-  </span>
->>>>>>> a2bc46a9
 </p>
 
 <h2>Support</h2>
 <p class="limit">
   Need support? See getting Support resources.<br>
-<<<<<<< HEAD
   <a href="{{ g.doc('/content/amp-dev/support/index.md', locale=doc.locale).url.path }}">
     <span class="ad-m-lnk">
-=======
-  <span class="ad-m-lnk">
-    <a href="/support.html">
->>>>>>> a2bc46a9
       <span class="ad-a-ico ad-m-lnk-icon">
         {% do doc.icons.useIcon('icons/internal.svg') %}
         <svg><use xmlns:xlink="http://www.w3.org/1999/xlink" xlink:href="#internal"></use></svg>
       </span>
-<<<<<<< HEAD
       <span class="ad-m-lnk-text">Go to Support</span>
     </span>
   </a>
-=======
-      <span class="ad-m-lnk-text">Go to support</span>
-    </a>
-  </span>
->>>>>>> a2bc46a9
 </p>
 
 <h2>Validate & test AMP pages</h2>
