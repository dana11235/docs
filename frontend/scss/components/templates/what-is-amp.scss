/*

#############################################
### TEMPLATE: overview benefits ###
#############################################

### INFO:

*/
@import '../../extends';
@import '../../functions';
@import '../../mixins';
@import '../../variables';

@import '../atoms/_text.scss';
@import '../atoms/_color.scss';
@import '../atoms/_headline.scss';

@import '../molecules/benefit';
@import '../molecules/copy';
@import '../molecules/headline-icon.scss';
@import '../molecules/quote';
@import '../molecules/table.scss';

@import '../organisms/benefits-overview.scss';
@import '../organisms/case-band.scss';
@import '../organisms/case-grid.scss';
@import '../organisms/component-visual.scss';
@import '../organisms/kpi-list.scss';

@import '../templates/_default.scss';

.#{template('what-is-amp')} {

  .#{utility('container')} {
    @include container;
  }

  .#{utility('container-fluid')} {
    @include container-fluid;
  }


  .#{utility('content')} {
    @include default-section-padding;
    margin-bottom: 7em;

    @media (min-width: 768px) {
      margin-bottom: 8vw;
    }

    .#{utility('container')} {
      padding: 0;
    }

    .#{molecule('copy')} {
      &:last-child,
      p:last-child {
        margin-bottom: 0;
      }
    }
  }

  .#{utility('component-visual')} {
    .#{organism('component-visual')} {
      &-copy {
        @include default-section-padding;
      }
    }
  }

  .#{utility('case-band')} {
    .#{molecule('copy')} {
      @include default-section-padding;
    }
  }

  .#{utility('stage')} {
    .#{organism('stage')} {
      @media screen and (max-width: 767px) {
        margin-bottom: 50px;

<<<<<<< HEAD
        &-content {
          margin-top: 20em;
          margin-bottom: 4em;
=======
      @media (min-width: 768px) {
        margin-bottom: 0;
      }

      &-content {
        margin: 20em 0 4em;

        @media (min-width: 768px) {
          margin: 7vw 0 11vw;
>>>>>>> c87e217a
        }
      }
    }

    & + .#{utility('content')} {
      @media (min-width: 768px) {
        margin-top: -15%;
      }

      h1 {
        @include hl-xxlrg;
      }
    }
  }

  .#{utility('made-of-headline')} {
    grid-column: 3 / 19;
    margin-top: 0;
    @include hl-xlrg;

  }

  .#{molecule('biggy')} {
    margin-bottom: 7em;

    @media (min-width: 768px) {
      margin-bottom: 8vw;
    }

    &-main {
      margin-top: auto;
    }

    &-headline {
      grid-column: 3 / 19;
      margin: 0 0 0 30px;
      @media (min-width: 768px) {
        margin: 0;
      }
    }

    &-aside {
      .#{molecule('code-snippet')} {
        padding: 3em 0;
        margin-bottom: 12px;
      }
    }

  }
}<|MERGE_RESOLUTION|>--- conflicted
+++ resolved
@@ -80,21 +80,9 @@
       @media screen and (max-width: 767px) {
         margin-bottom: 50px;
 
-<<<<<<< HEAD
         &-content {
           margin-top: 20em;
           margin-bottom: 4em;
-=======
-      @media (min-width: 768px) {
-        margin-bottom: 0;
-      }
-
-      &-content {
-        margin: 20em 0 4em;
-
-        @media (min-width: 768px) {
-          margin: 7vw 0 11vw;
->>>>>>> c87e217a
         }
       }
     }
