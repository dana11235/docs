--- conflicted
+++ resolved
@@ -48,11 +48,8 @@
 			.#{molecule('teaser')} {
 
 				&-logo {
-<<<<<<< HEAD
 					width: 100%;
 					max-width: 100px;
-=======
->>>>>>> 1d0b3b1a
 					position: relative;
 		      width: 110px;
 		      height: 30px;
