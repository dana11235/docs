--- conflicted
+++ resolved
@@ -19,21 +19,13 @@
 </style>
 [/sourcecode]
 
-<<<<<<< HEAD
-Cada página AMP pode ter apenas uma folha de estilo incorporada e há certos seletores que você não tem permissão para usar. [Saiba tudo sobre estilos]({{g.doc('/content/amp-dev/documentation/guides-and-tutorials/style_and_layout/style_pages.md', locale=doc.locale).url.path}}).
-=======
-Cada página AMP pode ter apenas uma folha de estilo incorporada e há certos seletores que você não tem permissão para usar. [Saiba tudo sobre estilos]({{g.doc('/content/amp-dev/documentation/guides-and-tutorials/develop/style_and_layout/style_pages.html', locale=doc.locale).url.path}}).
->>>>>>> 218975f5
+Cada página AMP pode ter apenas uma folha de estilo incorporada e há certos seletores que você não tem permissão para usar. [Saiba tudo sobre estilos]({{g.doc('/content/amp-dev/documentation/guides-and-tutorials/develop/style_and_layout/style_pages.md', locale=doc.locale).url.path}}).
 
 ## Controlar o layout
 
 O AMP segue regras mais restritas para o layout dos elementos na página. Em uma página HTML normal, você usa CSS quase que exclusivamente para criar o layout. No entanto, por razões de desempenho, o AMP exige que todos os elementos tenham um conjunto de tamanhos explícito desde o início.
 
-<<<<<<< HEAD
-Saiba mais sobre como o AMP renderiza e faz o layout de uma página e como você pode modificá-lo em [Como controlar o layout]({{g.doc('/content/amp-dev/documentation/guides-and-tutorials/style_and_layout/control_layout.md', locale=doc.locale).url.path}}).
-=======
 Saiba mais sobre como o AMP renderiza e faz o layout de uma página e como você pode modificá-lo em [Como controlar o layout]({{g.doc('/content/amp-dev/documentation/guides-and-tutorials/develop/style_and_layout/control_layout.md', locale=doc.locale).url.path}}).
->>>>>>> 218975f5
 
 <div class="prev-next-buttons">
   <a class="button prev-button" href="{{g.doc('/content/amp-dev/documentation/guides-and-tutorials/start/create/include_image.md', locale=doc.locale).url.path}}"><span class="arrow-prev">Anterior</span></a>
