---
$title: 이미지 및 동영상 삽입
---

[TOC]

 일반적인 HTML 페이지와 마찬가지로, AMP 에도 **이미지**, **동영상**, "**오디오** 콘텐츠를 삽입할 수 있습니다."

##  왜 `<img>`, `<video>`, `<audio>` 를 사용할 수 없나요?

 AMP 는 `<img>` 와 같이 미디어를 표시하는 기본 HTML 요소를 지원하지 않습니다. 대신 이러한 요소에 해당하는 구성요소를 제공하는데, 그 이유는 다음과 같습니다.

*  애셋이 로드되기 전에 페이지의 레이아웃을 파악해야 하며, 이는 [첫 표시 영역을 미리 로드하는 데 필수적입니다.](/ko/learn/about-how/#size-all-resources-statically)
*  네트워크의 레이지 로드 요청을 제어하고 [리소스의 우선순위를 효과적으로 지정해야 합니다.](/ko/learn/about-how/#prioritize-resource-loading)

주의:  지원되지 않는 &lt;img&gt;, &lt;video&gt;, &lt;audio&gt; 도 렌더링이 됩니다. 하지만 AMP 에서 [페이지를 확인하지]({{g.doc('/content/docs/fundamentals/validate.md', locale=doc.locale).url.path}}) 못하여 AMP 의 다양한 이점을 누릴 수 없게 됩니다.

## 이미지

 다음과 같이 [`amp-img`](/ko/docs/reference/components/amp-img.html) 요소를 사용하여 페이지에 이미지를 삽입합니다.

<!--embedded example - fixed size image -->
<div>
<amp-iframe height="174"
            layout="fixed-height"
            sandbox="allow-scripts allow-forms allow-same-origin"
            resizable
            src="https://ampproject-b5f4c.firebaseapp.com/examples/ampimg.fixed.embed.html">
  <div overflow tabindex="0" role="button" aria-label="Show more">Show full code</div>
  <div placeholder></div>
</amp-iframe>
</div>

이는 가장 기본적인 예로, 이미지는 지정된 높이와 너비로 고정되어 표시됩니다. 최소한 너비와 높이가 명시적으로 설정되어 있어야 합니다.

#### 자바스크립트가 사용 중지되었을 때 이미지 표시

 As `<amp-img>`  는 자바스크립트를 사용하므로, 사용자가 스크립트를 사용 중지한 경우 이미지가 표시되지 않습니다. 이 경우, 다음과 같이 `<img>`, `<noscript>` 를 사용하여 이미지 대신 표시할 내용을 지정해야 합니다.

<!--embedded example - img with noscript -->
<div>
<amp-iframe height="215"
            layout="fixed-height"
            sandbox="allow-scripts allow-forms allow-same-origin"
            resizable
            src="https://ampproject-b5f4c.firebaseapp.com/examples/ampimg.noscript.embed.html">
  <div overflow tabindex="0" role="button" aria-label="Show more">Show full code</div>
  <div placeholder></div>
</amp-iframe>
</div>

### 고급 레이아웃

 AMP 에서는 표준 CSS/HTML 에서보다 훨씬 쉽게 완전 반응형 이미지를 생성할 수 있습니다. 아래는 가장 기본적인 형식으로, `layout="responsive"` 를 추가하기만 하면 됩니다.

<!--embedded example - basic responsive image -->
<div>
<amp-iframe height="193"
            layout="fixed-height"
            sandbox="allow-scripts allow-forms allow-same-origin"
            resizable
            src="https://ampproject-b5f4c.firebaseapp.com/examples/ampimg.basic.embed.html">
  <div overflow tabindex="0" role="button" aria-label="Show more">Show full code</div>
  <div placeholder></div>
</amp-iframe>
</div>

읽어보기: Learn more about [고급 레이아웃 기술]({{g.doc('/content/docs/design/responsive/control_layout.md', locale=doc.locale).url.path}})
에 관해 자세히 알아보세요.

### 동작 및 플레이스홀더

AMP HTML 런타임은 이미지 리소스를 효과적으로 관리하여 표시 영역 위치, 시스템 리소스, 연결 대역폭 등과 같은 요인을 바탕으로 리소스 로드를 지연시킬지 우선할지 선택할 수 있습니다.

<<<<<<< HEAD
읽어보기: [이미지의 대체 내용 및 자리표시자를 제공]({{g.doc('/content/docs/design/responsive/placeholders.md', locale=doc.locale).url.path}}) 하는 방법에 관해 자세히 알아보세요.
=======
읽어보기: [이미지의 대체 내용 및 플레이스홀더를 제공](/ko/docs/design/responsive/placeholders.html) 하는 방법에 관해 자세히 알아보세요.
>>>>>>> d0203277

## 애니메이션 이미지

 The [`amp-anim`](/ko/docs/reference/components/amp-anim.html) 요소는 `amp-img` 요소와 아주 유사하며, GIF 와 같은 애니메이션 이미지의 로드 및 재생을 관리하는 추가 기능을 제공합니다.

<!--embedded amp-anim basic example -->
<div>
<amp-iframe height="253"
            layout="fixed-height"
            sandbox="allow-scripts allow-forms allow-same-origin"
            resizable
            src="https://ampproject-b5f4c.firebaseapp.com/examples/ampanim.basic.embed.html">
  <div overflow tabindex="0" role="button" aria-label="Show more">Show full code</div>
  <div placeholder></div>
</amp-iframe>
</div>

참고: 이 구성요소를 사용하려면` <script async custom-element="amp-anim" src="https://cdn.ampproject.org/v0/amp-anim-0.1.js"></script>` 를 페이지 헤드에 삽입하세요.

## 동영상

 페이지에 동영상을 삽입하려면 [`amp-video`](/ko/docs/reference/components/amp-video.html) 요소를 사용합니다.

 직접 HTML5 동영상 파일 삽입에만 이 요소를 사용하세요. 이 요소는 `src` 속성으로 지정한 비디오 리소스를 AMP 가 결정한 시간에 레이지 로드합니다.

동영상이 시작하기 전에 플레이스홀더를 삽입하고, 브라우저에서 HTML5 동영상을 지원하지 않는 경우 대체할 내용을 삽입합니다. 예를 들면 다음과 같습니다.

<!--embedded video example  -->
<div>
<amp-iframe height="234"
            layout="fixed-height"
            sandbox="allow-scripts allow-forms allow-same-origin"
            resizable
            src="https://ampproject-b5f4c.firebaseapp.com/examples/ampvideo.fallback.embed.html">
  <div overflow tabindex="0" role="button" aria-label="Show more">Show full code</div>
  <div placeholder></div>
</amp-iframe>
</div>

## 오디오

 페이지에 오디오 리소스를 삽입하려면 [`amp-audio`](/ko/docs/reference/components/amp-audio.html) 요소를 사용합니다.

 직접 HTML5 오디오 파일 삽입에만 이 요소를 사용하세요. AMP 페이지에 삽입되는 모든 외부 리소스와 같이, 이 요소는 `src` 속성으로 지정한 오디오 리소스를 AMP가 결정한 시간에 레이지 로드합니다.

오디오가 시작하기 전에 플레이스홀더를 삽입하고, 브라우저에서 HTML5 오디오를 지원하지 않는 경우 대체할 내용을 삽입합니다. 예를 들면 다음과 같습니다.

<!--embedded audio example  -->
<div>
<amp-iframe height="314"
            layout="fixed-height"
            sandbox="allow-scripts allow-forms allow-same-origin"
            resizable
            src="https://ampproject-b5f4c.firebaseapp.com/examples/ampaudio.basic.embed.html">
  <div overflow tabindex="0" role="button" aria-label="Show more">Show full code</div>
  <div placeholder></div>
</amp-iframe>
</div>

참고: 이 구성요소를 사용하려면 `<script async custom-element="amp-audio" src="https://cdn.ampproject.org/v0/amp-audio-0.1.js"></script>` 를 페이지 헤드에 삽입하세요.<|MERGE_RESOLUTION|>--- conflicted
+++ resolved
@@ -72,11 +72,8 @@
 
 AMP HTML 런타임은 이미지 리소스를 효과적으로 관리하여 표시 영역 위치, 시스템 리소스, 연결 대역폭 등과 같은 요인을 바탕으로 리소스 로드를 지연시킬지 우선할지 선택할 수 있습니다.
 
-<<<<<<< HEAD
 읽어보기: [이미지의 대체 내용 및 자리표시자를 제공]({{g.doc('/content/docs/design/responsive/placeholders.md', locale=doc.locale).url.path}}) 하는 방법에 관해 자세히 알아보세요.
-=======
-읽어보기: [이미지의 대체 내용 및 플레이스홀더를 제공](/ko/docs/design/responsive/placeholders.html) 하는 방법에 관해 자세히 알아보세요.
->>>>>>> d0203277
+
 
 ## 애니메이션 이미지
 
