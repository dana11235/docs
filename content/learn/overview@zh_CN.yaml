$title@: 什么是 AMP

components:
  - youtube

hero:
  title@: 一项开源计划，旨在为所有人改进内容生态系统。
  triangle_img: herobg.svg
  line1_img: herolines1.svg
  line2_img: herolines2.svg
  phone_img_base: /static/img/about/overview/what_phone
  content: AMP 是一个开放源代码库，它提供了一种非常简单的方法，让您能够轻松地为用户创建富有吸引力、运行顺畅且几乎可即时完成加载的网页。AMP 网页其实只是可由您链接到和控制的网页而已。<p>在使用 AMP 创建网页之前，您必须已经掌握了一系列网页制作技能与框架。AMP 受到众多<a href="/zh_cn/support/faqs/supported-platforms.html">不同平台</a>的支持，并兼容各种<a href="/zh_cn/support/faqs/supported-browsers.html">浏览器</a>。</p><p>AMP 的生态系统包括 2500 万个网域、100 多个技术提供商以及各大主流平台，涵盖出版、广告、电子商务、本地及小型企业等领域！</p>

core:
  title: "AMP 网页采用 3 大核心组件构建而成："
  components:
    - title: AMP HTML
      subtitle: |
        **AMP HTML** 是为确保实现可靠性能而设有一些限制的 HTML。
      description: |
        AMP HTML 在本质上是使用自定义 AMP 属性扩展而成的 HTML。
        最简单的 AMP HTML 文件如下所示：
      example: /content/includes/html-example.md
      description2: |
<<<<<<< HEAD
        尽管 AMP HTML 网页中的大多数标记都是常规 HTML 标记，但部分 HTML 标记替换为了 AMP 专用标记（另请参阅 [AMP 规范中的 HTML 标记]({{g.doc('/content/docs/fundamentals/spec.md', locale=doc.locale).url.path}}))。利用这些自定义元素（称为 AMP HTML 组件）可以轻松高效地实现常见的模式。
        <p>例如，[`amp-img`](/zh_cn/docs/reference/amp-img.html) 标记可提供完整的 `srcset` 支持，即使在尚不支持该标记的浏览器中也是如此。了解如何[创建您的首个 AMP HTML 网页]({{g.doc('/content/docs/getting_started/create.md', locale=doc.locale).url.path}})。
        <p>AMP 网页通过 HTML 标记被搜索引擎和其他平台 `<link rel="">` 发现。您可以选择分别提供您网页的非 AMP 版本和 AMP 版本，而不仅仅提供 AMP 版本。详细了解如何[让您的网页易于被发现]({{g.doc('/content/docs/fundamentals/discovery.md', locale=doc.locale).url.path}})。

=======
        尽管 AMP HTML 网页中的大多数标记都是常规 HTML 标记，
        但有些 HTML 标记被替换成了 AMP 专用标记（另请参阅
        [AMP 规范中的 HTML 标记](/zh_cn/docs/fundamentals/spec.html)）。
        借助这些自定义元素（称为 AMP HTML 组件），
        您可以既轻松又高效地实现各种常见模式。
        <p>例如，[`amp-img`](/zh_cn/docs/reference/amp-img.html) 标记
        可提供完整的 `srcset` 支持，即使在尚不支持该标记的浏览器中也是如此。
        了解如何[创建您的首个 AMP HTML 网页](/zh_cn/docs/getting_started/create.html)。
        <p>搜索引擎和其他平台
        可通过 HTML 标记 `<link rel="">` 发现 AMP 网页。您可以选择为网页同时制作非 AMP 
        版本和 AMP 版本，或仅制作 AMP 版本。要了解详情，
        请参阅[使您的网页可被轻松发现](/zh_cn/docs/fundamentals/discovery.html)。
>>>>>>> d0203277
    - title: AMP JS
      subtitle: |
          **AMP JS** 库可确保 AMP HTML 网页快速呈现。
      description: |
<<<<<<< HEAD
        [AMP JS 库](https://github.com/ampproject/amphtml/tree/master/src) 可实现所有 [AMP 的最佳性能做法](/zh_cn/learn/about-how/)、管理资源加载，并为您提供上面提到的自定义标记，所有这些都是为了确保快速渲染您的网页。
        <p>最重大的优化之一就是它可使来自外部资源的所有内容保持异步，让网页中的任何内容都能毫无阻碍地渲染。
        <p>其他性能技术还包括：将所有 iframe 沙盒化，加载资源之前对网页上每个元素的布局进行预先计算，以及禁用性能缓慢的 CSS 选择器。 <p>如需详细了解[优化](/zh_cn/learn/about-how/) 和相关限制，请[阅读 AMP HTML 规范]({{g.doc('/content/docs/fundamentals/spec.md', locale=doc.locale).url.path}})。

    - title: AMP Cache
=======
        [AMP JS 库](https://github.com/ampproject/amphtml/tree/master/src)可实现
        所有 [AMP 最佳性能做法](/zh_cn/learn/about-how/)、
        管理资源加载并为您提供上述自定义标记，
        所有这一切都是为了确保您的网页能够快速呈现。
        <p>最重大的优化措施之一是，AMP 可使来自外部资源的所有内容异步加载，让网页中的任何内容都能顺畅无碍地呈现。
        <p>其他的性能提升技术包括：将所有 iframe 沙盒化、在加载资源之前预先计算网页上各元素的布局，以及停用运行缓慢的 CSS 选择器。
        <p>要详细了解[优化](/zh_cn/learn/about-how/)及相关限制，请[参阅 AMP HTML 规范](/zh_cn/docs/fundamentals/spec.html)。
    - title: AMP 缓存
>>>>>>> d0203277
      subtitle: |
          **Google AMP 缓存**可用于提供缓存的 AMP HTML 网页。
      description: |
<<<<<<< HEAD
        [Google AMP Cache](https://developers.google.com/amp/cache/) 是一种基于代理的内容交付网络，用于交付所有有效的 AMP 文档。它可提取 AMP HTML 网页，对这些网页进行缓存，并自动改进网页性能。使用 Google AMP Cache 时，文档，所有 JS 文件及所有图片都从使用 [HTTP 2.0](https://http2.github.io/) 的同一来源加载，从而可实现最高效率。
        <p>此外，Google AMP Cache 还带有内置[验证系统](https://github.com/ampproject/amphtml/tree/master/validator)，可确认网页能够正常工作，并且不依赖于外部资源。此验证系统运行一系列断言，确认网页的标记符合 AMP HTML 规范。
        <p>另一个版本的验证器与各个 AMP 网页捆绑提供。此版本可在网页渲染时将验证错误直接记录到浏览器的控制台中，让您可以看到代码中的复杂变化可能会对性能和用户体验产生怎样的影响
        <p>详细了解如何[测试 AMP HTML 网页]({{g.doc('/content/docs/fundamentals/validate.md', locale=doc.locale).url.path}})。

=======
          [Google AMP 缓存](https://developers.google.com/amp/cache/)是一种基于代理的内容传送网络，
          用于传送所有有效的 AMP 文档。
          它可提取和缓存 AMP HTML 网页，并自动改进网页性能。
          在使用 Google AMP 缓存时，相应文档、所有 JS 文件以及所有图片都会
          从同一个使用 
          [HTTP 2.0](https://http2.github.io/) 的来源加载，以实现最高效率。
          <p>该缓存还附带了内置
          [验证系统](https://github.com/ampproject/amphtml/tree/master/validator)，
          可确保网页一定会正常运行
          且不依赖外部资源。
          该验证系统会运行一系列断言，
          以确保网页标记符合 AMP HTML 规范。
          <p>该验证工具的另一个版本是与每个 AMP 网页捆绑在一起的。该版本可在呈现网页时将验证错误直接记录到浏览器控制台中，
          以便您能够了解复杂的代码更改
          可能会对性能和用户体验产生怎样的影响。
          <p>详细了解如何[测试您的 AMP HTML 网页](/zh_cn/docs/fundamentals/validate.html)。
>>>>>>> d0203277

video:
  description: "观看此介绍性视频以了解详情"
  id: 5Yjoe54vzwE
  line1_img: lines3.svg
  line2_img: line4.svg

resources:
  title: 了解 AMP 设计原则
  link_url: /content/learn/about/amp-design-principles.yaml
  link_text: 探索设计原则

cta:
  title: 了解 AMP 可如何为您效劳
  link_text: 了解谁在使用 AMP
  link_url: /content/learn/case-studies.html
 <|MERGE_RESOLUTION|>--- conflicted
+++ resolved
@@ -22,12 +22,6 @@
         最简单的 AMP HTML 文件如下所示：
       example: /content/includes/html-example.md
       description2: |
-<<<<<<< HEAD
-        尽管 AMP HTML 网页中的大多数标记都是常规 HTML 标记，但部分 HTML 标记替换为了 AMP 专用标记（另请参阅 [AMP 规范中的 HTML 标记]({{g.doc('/content/docs/fundamentals/spec.md', locale=doc.locale).url.path}}))。利用这些自定义元素（称为 AMP HTML 组件）可以轻松高效地实现常见的模式。
-        <p>例如，[`amp-img`](/zh_cn/docs/reference/amp-img.html) 标记可提供完整的 `srcset` 支持，即使在尚不支持该标记的浏览器中也是如此。了解如何[创建您的首个 AMP HTML 网页]({{g.doc('/content/docs/getting_started/create.md', locale=doc.locale).url.path}})。
-        <p>AMP 网页通过 HTML 标记被搜索引擎和其他平台 `<link rel="">` 发现。您可以选择分别提供您网页的非 AMP 版本和 AMP 版本，而不仅仅提供 AMP 版本。详细了解如何[让您的网页易于被发现]({{g.doc('/content/docs/fundamentals/discovery.md', locale=doc.locale).url.path}})。
-
-=======
         尽管 AMP HTML 网页中的大多数标记都是常规 HTML 标记，
         但有些 HTML 标记被替换成了 AMP 专用标记（另请参阅
         [AMP 规范中的 HTML 标记](/zh_cn/docs/fundamentals/spec.html)）。
@@ -40,18 +34,10 @@
         可通过 HTML 标记 `<link rel="">` 发现 AMP 网页。您可以选择为网页同时制作非 AMP 
         版本和 AMP 版本，或仅制作 AMP 版本。要了解详情，
         请参阅[使您的网页可被轻松发现](/zh_cn/docs/fundamentals/discovery.html)。
->>>>>>> d0203277
     - title: AMP JS
       subtitle: |
           **AMP JS** 库可确保 AMP HTML 网页快速呈现。
       description: |
-<<<<<<< HEAD
-        [AMP JS 库](https://github.com/ampproject/amphtml/tree/master/src) 可实现所有 [AMP 的最佳性能做法](/zh_cn/learn/about-how/)、管理资源加载，并为您提供上面提到的自定义标记，所有这些都是为了确保快速渲染您的网页。
-        <p>最重大的优化之一就是它可使来自外部资源的所有内容保持异步，让网页中的任何内容都能毫无阻碍地渲染。
-        <p>其他性能技术还包括：将所有 iframe 沙盒化，加载资源之前对网页上每个元素的布局进行预先计算，以及禁用性能缓慢的 CSS 选择器。 <p>如需详细了解[优化](/zh_cn/learn/about-how/) 和相关限制，请[阅读 AMP HTML 规范]({{g.doc('/content/docs/fundamentals/spec.md', locale=doc.locale).url.path}})。
-
-    - title: AMP Cache
-=======
         [AMP JS 库](https://github.com/ampproject/amphtml/tree/master/src)可实现
         所有 [AMP 最佳性能做法](/zh_cn/learn/about-how/)、
         管理资源加载并为您提供上述自定义标记，
@@ -60,17 +46,9 @@
         <p>其他的性能提升技术包括：将所有 iframe 沙盒化、在加载资源之前预先计算网页上各元素的布局，以及停用运行缓慢的 CSS 选择器。
         <p>要详细了解[优化](/zh_cn/learn/about-how/)及相关限制，请[参阅 AMP HTML 规范](/zh_cn/docs/fundamentals/spec.html)。
     - title: AMP 缓存
->>>>>>> d0203277
       subtitle: |
           **Google AMP 缓存**可用于提供缓存的 AMP HTML 网页。
       description: |
-<<<<<<< HEAD
-        [Google AMP Cache](https://developers.google.com/amp/cache/) 是一种基于代理的内容交付网络，用于交付所有有效的 AMP 文档。它可提取 AMP HTML 网页，对这些网页进行缓存，并自动改进网页性能。使用 Google AMP Cache 时，文档，所有 JS 文件及所有图片都从使用 [HTTP 2.0](https://http2.github.io/) 的同一来源加载，从而可实现最高效率。
-        <p>此外，Google AMP Cache 还带有内置[验证系统](https://github.com/ampproject/amphtml/tree/master/validator)，可确认网页能够正常工作，并且不依赖于外部资源。此验证系统运行一系列断言，确认网页的标记符合 AMP HTML 规范。
-        <p>另一个版本的验证器与各个 AMP 网页捆绑提供。此版本可在网页渲染时将验证错误直接记录到浏览器的控制台中，让您可以看到代码中的复杂变化可能会对性能和用户体验产生怎样的影响
-        <p>详细了解如何[测试 AMP HTML 网页]({{g.doc('/content/docs/fundamentals/validate.md', locale=doc.locale).url.path}})。
-
-=======
           [Google AMP 缓存](https://developers.google.com/amp/cache/)是一种基于代理的内容传送网络，
           用于传送所有有效的 AMP 文档。
           它可提取和缓存 AMP HTML 网页，并自动改进网页性能。
@@ -87,7 +65,6 @@
           以便您能够了解复杂的代码更改
           可能会对性能和用户体验产生怎样的影响。
           <p>详细了解如何[测试您的 AMP HTML 网页](/zh_cn/docs/fundamentals/validate.html)。
->>>>>>> d0203277
 
 video:
   description: "观看此介绍性视频以了解详情"
