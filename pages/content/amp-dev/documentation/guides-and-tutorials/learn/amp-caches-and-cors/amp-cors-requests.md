---
$title: CORS in AMP
$order: 12
toc: true
formats:
  - websites
<<<<<<< HEAD
  - email
  - stories
  - ads
=======
teaser:
  icon: cors
  text: Find instructions for validation your AMP pages.
  label: Learn more
>>>>>>> f8c55a2a
---

<!---
Copyright 2016 The AMP HTML Authors. All Rights Reserved.

Licensed under the Apache License, Version 2.0 (the "License");
you may not use this file except in compliance with the License.
You may obtain a copy of the License at

      http://www.apache.org/licenses/LICENSE-2.0

Unless required by applicable law or agreed to in writing, software
distributed under the License is distributed on an "AS-IS" BASIS,
WITHOUT WARRANTIES OR CONDITIONS OF ANY KIND, either express or implied.
See the License for the specific language governing permissions and
limitations under the License.
-->



Many AMP components and extensions take advantage of remote endpoints by using
Cross-Origin Resource Sharing (CORS) requests.  This document explains the key
aspects of using CORS in AMP.  To learn about CORS itself, see the
[W3 CORS Spec](https://www.w3.org/TR/cors/). 

<div class="noshowtoc">

* [Why do I need CORS for my own origin?](#why-do-i-need-cors-for-my-own-origin-)
* [Utilizing cookies for CORS requests](#utilizing-cookies-for-cors-requests)
* [CORS security in AMP](#cors-security-in-amp)
    * [Verify CORS requests](#verify-cors-requests)
      - [1) Allow requests for specific CORS origins](#1-allow-requests-for-specific-cors-origins)
      - [2) Allow same-origin requests](#2-allow-same-origin-requests)
      - [3) Restrict requests to source origins](#3-restrict-requests-to-source-origins)
    + [Send CORS response headers](#send-cors-response-headers)
        * [Access-Control-Allow-Origin: &lt;origin&gt;](#access-control-allow-origin-origin)
        * [AMP-Access-Control-Allow-Source-Origin: &lt;source-origin&gt;](#amp-access-control-allow-source-origin-source-origin)
        * [Access-Control-Expose-Headers: AMP-Access-Control-Allow-Source-Origin](#access-control-expose-headers-amp-access-control-allow-source-origin)
    + [Processing state changing requests](#processing-state-changing-requests)
  * [Example walkthrough: Handing CORS requests and responses](#example-walkthrough-handing-cors-requests-and-responses)
  * [Testing CORS in AMP](#testing-cors-in-amp)

</div>

## Why do I need CORS for my own origin?

You might be confused as to why you'd need CORS for requests to your own origin,
let's dig into that.
 
AMP components that fetch dynamic data (e.g., amp-form, amp-list, etc.) make
CORS requests to remote endpoints to retrieve the data.  If your AMP page
includes such components, you'll need to handle CORS so that those requests do
not fail.
 
Let's illustrate this with an example:
 
Let's say you have an AMP page that lists products with prices. To update the
prices on the page, the user clicks a button, which retrieves the latest prices
from a JSON endpoint (done via the amp-list component). The JSON is on your
domain.
 
Okay, so the page is *on my domain* and the JSON is *on my domain*.  I see no
problem!
 
Ah, but how did your user get to your AMP page?  Is it a cached page they
access? It's quite likely that your user did not access your AMP page directly,
but instead they discovered your page through another platform. For example,
Google Search uses the Google AMP Cache to render AMP pages quickly; these are
cached pages that are served from the Google AMP Cache, which is a *different*
domain. When your user clicks the button to update the prices on your page, the
cached AMP page sends a request to your origin domain to get the prices, which
is a mismatch between origins (cache -> origin domain). To allow for such
cross-origin requests, you need to handle CORS, otherwise, the request fails.

<amp-img alt="CORS and Cache" layout="responsive" src="https://www.ampproject.org/static/img/docs/CORS_with_Cache.png" width="809" height="391">
  <noscript>
    <img alt="CORS and Cache" src="https://www.ampproject.org/static/img/docs/CORS_with_Cache.png" />
  </noscript>
</amp-img>

**Okay, what should I do?**
 
1.  For AMP pages that fetch dynamic data, make sure you test the cached version
    of those pages; *don't just test on your own domain*. (See [Testing CORS in AMP](#testing-cors-in-amp) section below)
2.  Follow the instructions in this document for handling CORS requests and
    responses.


## Utilizing cookies for CORS requests

Most AMP components that use CORS requests either automatically set the
[credentials mode](https://fetch.spec.whatwg.org/#concept-request-credentials-mode)
or allow the author to optionally enable it. For example, the
[`amp-list`](https://www.ampproject.org/docs/reference/components/amp-list)
component fetches dynamic content from a CORS JSON endpoint, and allows the
author to set the credential mode through the `credentials` attribute.

*Example: Including personalized content in an amp-list via cookies*

[sourcecode:html]
{% raw %}<amp-list credentials="include" 
    src="<%host%>/json/product.json?clientId=CLIENT_ID(myCookieId)">
  <template type="amp-mustache">
    Your personal offer: ${{price}}
  </template>
</amp-list>
{% endraw %}[/sourcecode]

By specifying the credentials mode, the origin can include cookies in the CORS
request and also set cookies in the response (subject to
[third-party cookie restrictions](#third-party-cookie-restrictions)).

### Third-party cookie restrictions

The same third-party cookie restrictions specified in the browser also apply to
the credentialed CORS requests in AMP. These restrictions depend on the browser
and the platform, but for some browsers, the origin can only set cookies if the
user has previously visited the origin in a 1st-party (top) window. Or, in other
words, only after the user has directly visited the origin website itself. Given
this, a service accessed via CORS cannot assume that it will be able to set
cookies by default.

## CORS security in AMP

To ensure valid and secure requests and responses for your AMP pages, you must:

1. [Verify the request](#verify-cors-requests).
2. [Send the appropriate response headers](#send-cors-response-headers).

If you're using Node in your backend, you can use the [AMP CORS middleware](https://www.npmjs.com/package/amp-toolbox-cors), which is part of the [AMP Toolbox](https://github.com/ampproject/amp-toolbox).

### Verify CORS requests

When your endpoint receives a CORS request:
 
1. [Verify that the CORS <code>Origin</code> header is an allowed origin (publisher's origin + AMP caches)](#verify-cors-header).
2.  [If there isn't an Origin header, check that the request is from the same origin (via `AMP-Same-Origin`)](#allow-same-origin-requests). 
3.  [If the request is a state change (e.g., POST), check that the origin is from the source origin (via `__amp_source_origin`)](#restrict-requests-to-source-origins).


#### 1) Allow requests for specific CORS origins
<span id="verify-cors-header"></span>

CORS endpoints receive the requesting origin via the `Origin` HTTP header.
Endpoints should restrict requests to allow only the following origins:

*  From AMP caches:
      *  Google AMP Cache subdomain: `https://<publisher's domain>.cdn.ampproject.org` <br>(for example, `https://nytimes-com.cdn.ampproject.org`)
      *  Google AMP Cache (legacy): `https://cdn.ampproject.org`
      *  Cloudflare AMP Cache: `https://<publisher's domain>.amp.cloudflare.com`
*  From the publisher’s own origins


[tip type="read-on"]

For information on AMP Cache URL formats, see these resources:
- [Google AMP Cache Overview](https://developers.google.com/amp/cache/overview)
- [Cloudflare AMP Cache](https://amp.cloudflare.com/)

[/tip]


#### 2) Allow same-origin requests
<span id="allow-same-origin-requests"></span>

For same-origin requests where the `Origin` header is missing, AMP sets the
following custom header: 

[sourcecode:text]
AMP-Same-Origin: true
[/sourcecode]

This custom header is sent by the AMP Runtime when an XHR request is made on
the same origin (i.e., document served from a non-cache URL). Allow requests
that contain the `AMP-Same-Origin:true` header.

#### 3) Restrict requests to source origins
<span id="restrict-requests-to-source-origins"></span>

In all fetch requests, the AMP Runtime passes the `"__amp_source_origin"` query
parameter, which contains the value of the source origin (for example,
`"https://publisher1.com"`). 
 
To restrict requests to only source origins, check that the value of the
`"__amp_source_origin"` parameter is within a set of the Publisher's own
origins. 

### Send CORS response headers

After verifying the CORS request, the resulting HTTP response must contain the following headers:
 
##### Access-Control-Allow-Origin: &lt;origin&gt;

This header is a <a href="https://www.w3.org/TR/cors/">W3 CORS Spec</a> requirement, where <code>origin</code> refers to the requesting origin that was allowed via the CORS <code>Origin</code> request header (for example, <code>"https://&lt;publisher's subdomain>.cdn.ampproject.org"</code>).

Although the W3 CORS spec allows the value of <code>*</code> to be returned in the response, for improved security, you should:


* If the `Origin` header is present, validate and echo the value of the <code>`Origin`</code> header.
* If the `Origin` header isn't present, validate and echo the value of the <code>"__amp_source_origin"</code>.

##### AMP-Access-Control-Allow-Source-Origin: &lt;source-origin&gt;

This header allows the specified <code>source-origin</code> to read the authorization response. The <code>source-origin</code> is the value specified and verified in the <code>"__amp_source_origin"</code> URL parameter (for example, <code>"https://publisher1.com"</code>).

##### Access-Control-Expose-Headers: AMP-Access-Control-Allow-Source-Origin

This header simply allows the CORS response to contain the <code>AMP-Access-Control-Allow-Source-Origin</code> header.</dd>

### Processing state changing requests

[tip type="important"]

Perform these validation checks *before* you process the request. This validation helps to provide protection against CSRF attacks, and avoids processing untrusted sources requests.

[/tip]

 
Before processing requests that could change the state of your system (for
example, a user subscribes to or unsubscribes from a mailing list), check the
following:

**If the `Origin` header is set**:
 
1.  If the origin does not match one of the following values, stop and return an error
    response:
    - `*.ampproject.org`
    - `*.amp.cloudflare.com`
    - the publisher's origin (aka yours)
    
    where `*` represents a wildcard match, and not an actual asterisk ( * ).
    
2.  If the value of the `__amp_source_origin` query parameter is not the
    publisher's origin, stop and return an error response.
3.  If the two checks above pass, process the request. 

**If the `Origin` header is NOT set**:
 
1.  Verify that the request contains the `AMP-Same-Origin: true` header. If the
    request does not contain this header, stop and return an error response.
2.  Otherwise, process the request.

## Example walkthrough: Handing CORS requests and responses

There are two scenarios to account for in CORS requests to your endpoint:

1.  A request from the same origin.
2.  A request from a cached origin (from an AMP Cache).

Let's walk though these scenarios with an example. In our example, we manage the `example.com` site that hosts an AMP page named `article-amp.html.`The AMP page contains an `amp-list` to retrieve dynamic data from a `data.json` file that is also hosted on `example.com`.  We want to process requests to our `data.json` file that come from our AMP page.  These requests could be from the AMP page on the same origin (non-cached) or from the AMP page on a different origin (cached).

<amp-img alt="CORS example" layout="fixed" src="https://www.ampproject.org/static/img/docs/cors_example_walkthrough.png" width="629" height="433">
  <noscript>
    <img alt="CORS example" src="https://www.ampproject.org/static/img/docs/cors_example_walkthrough.png" />
  </noscript>
</amp-img>

### Allowed origins

Based on what we know about CORS and AMP (from [Verify CORS requests](#verify-cors-requests) above), for our example we will allow requests from the following domains:

* `example.com` ---  Publisher's domain
* `example-com.cdn.ampproject.org` --- Google AMP Cache subdomain
* `example.com.amp.cloudflare.com`--- Cloudflare AMP Cache subdomain
* `cdn.ampproject.org` --- Google's legacy AMP Cache domain

### Response headers for allowed requests

For requests from the allowed origins, our response will contain the following headers:

[sourcecode:text]
Access-Control-Allow-Origin: <origin>
AMP-Access-Control-Allow-Source-Origin: <source-origin>
Access-Control-Expose-Headers: AMP-Access-Control-Allow-Source-Origin
[/sourcecode]

These are additional response headers we might include in our CORS response:

[sourcecode:text]
Access-Control-Allow-Credentials: true
Content-Type: application/json
Access-Control-Max-Age: <delta-seconds>
Cache-Control: private, no-cache
[/sourcecode]

### Pseudo CORS logic

Our logic for handling CORS requests and responses can be simplified into the following pseudo code:

[sourcecode:text]
IF CORS header present
   IF origin IN allowed-origins AND sourceOrigin = publisher
      allow request & send response
   ELSE
      deny request
ELSE
   IF "AMP-Same-Origin: true"
      allow request & send response
   ELSE
      deny request
[/sourcecode]

#### CORS sample code

Here's a sample JavaScript function that we could use to handle CORS requests and responses:

[sourcecode:javascript]
function assertCors(req, res, opt_validMethods, opt_exposeHeaders) {
  var unauthorized = 'Unauthorized Request';
  var origin;
  var allowedOrigins = [
     "https://example.com",
     "https://example-com.cdn.ampproject.org",
     "https://example.com.amp.cloudflare.com",
     "https://cdn.ampproject.org" ];
  var allowedSourceOrigin = "https://example.com";  //publisher's origin
  var sourceOrigin = req.query.__amp_source_origin;


  // If same origin
  if (req.headers['amp-same-origin'] == 'true') {
      origin = sourceOrigin;
  // If allowed CORS origin & allowed source origin
  } else if (allowedOrigins.indexOf(req.headers.origin) != -1 &&
      sourceOrigin == allowedSourceOrigin) {
      origin = req.headers.origin;
  } else {
      res.statusCode = 401;
      res.end(JSON.stringify({message: unauthorized}));
      throw unauthorized;
  }

  res.setHeader('Access-Control-Allow-Credentials', 'true');
  res.setHeader('Access-Control-Allow-Origin', origin);
  res.setHeader('Access-Control-Expose-Headers',
      ['AMP-Access-Control-Allow-Source-Origin']
          .concat(opt_exposeHeaders || []).join(', '));
  res.setHeader('AMP-Access-Control-Allow-Source-Origin', sourceOrigin);

}
[/sourcecode]

**Note**: For a working code sample, see [app.js](https://github.com/ampproject/amphtml/blob/master/build-system/app.js#L1199).

### Scenario 1:  Get request from AMP page on same origin

In the following scenario, the `article-amp.html` page requests the `data.json` file; the origins are the same.

<amp-img alt="CORS example - scenario 1" layout="fixed" src="https://www.ampproject.org/static/img/docs/cors_example_walkthrough_ex1.png" width="657" height="155">
  <noscript>
    <img alt="CORS example" src="https://www.ampproject.org/static/img/docs/cors_example_walkthrough_ex1.png" />
  </noscript>
</amp-img>

If we examine the request, we'll find:

[sourcecode:text]
Request URL: https://example.com/data.json?__amp_source_origin=https%3A%2F%2Fexample.com
Request Method: GET
AMP-Same-Origin: true
[/sourcecode]

As this request is from the same origin, there is no `Origin` header but the custom AMP request header of `AMP-Same-Origin: true` is present.  In the request URL, we can find the source origin through the `__amp_source_origin` query parameter.  We can allow this request as it's from the same origin.

Our response headers would be:

[sourcecode:text]
Access-Control-Allow-Credentials: true
Access-Control-Allow-Origin: https://example.com
Access-Control-Expose-Headers: AMP-Access-Control-Allow-Source-Origin
AMP-Access-Control-Allow-Source-Origin: https://example.com
[/sourcecode]

### Scenario 2:  Get request from cached AMP page

In the following scenario, the `article-amp.html` page cached on the Google AMP Cache requests the `data.json` file; the origins differ.

<amp-img alt="CORS example - scenario 2" layout="fixed" src="https://www.ampproject.org/static/img/docs/cors_example_walkthrough_ex2.png" width="657" height="155">
  <noscript>
    <img alt="CORS example" src="https://www.ampproject.org/static/img/docs/cors_example_walkthrough_ex2.png" />
  </noscript>
</amp-img>

If we examine this request, we'll find:

[sourcecode:text]
Request URL: https://example.com/data.json?__amp_source_origin=https%3A%2F%2Fexample.com
origin: https://example-com.cdn.ampproject.org
Request Method: GET
[/sourcecode]

As this request contains an `Origin` header, we'll verify that it's from an allowed origin.  In the request URL, we can find the source origin through the `__amp_source_origin` query parameter.  We can allow this request as it's from an allowed origin.

Our response headers would be:

[sourcecode:text]
Access-Control-Allow-Credentials: true
Access-Control-Allow-Origin: https://example-com.cdn.ampproject.org
Access-Control-Expose-Headers: AMP-Access-Control-Allow-Source-Origin
AMP-Access-Control-Allow-Source-Origin: https://example.com
[/sourcecode]

## Testing CORS in AMP

When you are testing your AMP pages, make sure to include tests from the cached versions of your AMP pages.

### Verify the page via the cache URL

To ensure your cached AMP page renders and functions correctly:

1.  From your browser, open the URL that the AMP Cache would use to access your AMP page. You can determine the cache URL format from this [tool on AMP By Example](https://ampbyexample.com/advanced/using_the_google_amp_cache/).

    For example:
    * URL: `https://www.ampproject.org/docs/tutorials/create.html`
    * AMP Cache URL format: `https://www-ampproject-org.cdn.ampproject.org/c/s/www.ampproject.org/docs/tutorials/create.html`

1.  Open your browser's development tools and verify that there are no errors and that all resources loaded correctly.

### Verify your server response headers

You can use the `curl` command to verify that your server is sending the correct HTTP response headers.  In the `curl` command, provide the request URL and any custom headers you wish to add.

**Syntax**:  `curl <request-url> -H <custom-header> - I`

For CORS requests in AMP, be sure to add the  `__amp_source_origin=` query parameter to the request URL, which emulates what the AMP system does.

#### Test request from same origin

In a same-origin request, the AMP system adds the custom `AMP-Same-Origin:true` header.

Here's our curl command for testing a request from `https://ampbyexample.com` to the `examples.json` file (on the same domain):

[sourcecode:shell]
curl 'https://ampbyexample.com/json/examples.json?__amp_source_origin=https%3A%2F%2Fampbyexample.com' -H 'AMP-Same-Origin: true' -I
[/sourcecode]

The results from the command show the correct response headers (note: extra information was trimmed):

[sourcecode:text]
HTTP/2 200
access-control-allow-headers: Content-Type, Content-Length, Accept-Encoding, X-CSRF-Token
access-control-allow-credentials: true
access-control-allow-origin: https://ampbyexample.com
amp-access-control-allow-source-origin: https://ampbyexample.com
access-control-allow-methods: POST, GET, OPTIONS
access-control-expose-headers: AMP-Access-Control-Allow-Source-Origin
[/sourcecode]

#### Test request from cached AMP page

In a CORS request not from the same domain (i.e., cache), the `origin` header is part of the request.

Here's our curl command for testing a request from the cached AMP page on the Google AMP Cache to the `examples.json` file:

[sourcecode:shell]
curl 'https://ampbyexample.com/json/examples.json?__amp_source_origin=https%3A%2F%2Fampbyexample.com' -H 'origin: https://ampbyexample-com.cdn.ampproject.org' -I
[/sourcecode]

The results from the command show the correct response headers:

[sourcecode:text]
HTTP/2 200
access-control-allow-headers: Content-Type, Content-Length, Accept-Encoding, X-CSRF-Token
access-control-allow-credentials: true
access-control-allow-origin: https://ampbyexample-com.cdn.ampproject.org
amp-access-control-allow-source-origin: https://ampbyexample.com
access-control-allow-methods: POST, GET, OPTIONS
access-control-expose-headers: AMP-Access-Control-Allow-Source-Origin
[/sourcecode]<|MERGE_RESOLUTION|>--- conflicted
+++ resolved
@@ -4,16 +4,13 @@
 toc: true
 formats:
   - websites
-<<<<<<< HEAD
   - email
   - stories
   - ads
-=======
 teaser:
   icon: cors
   text: Find instructions for validation your AMP pages.
   label: Learn more
->>>>>>> f8c55a2a
 ---
 
 <!---
