---
$title: Components / Tags
$order: 0
---
The AMP HTML library provides components that are classified as:

- **built-in**: Components that are included in the base library, such as `amp-img` and `amp-pixel`.
- **[extended](https://github.com/ampproject/amphtml/blob/master/extensions/README.md)**: Extensions to the base library that must be explicitly included in the document as custom elements (e.g., `<script async custom-element="amp-audio" ...`).
- **[experimental](experimental.html)**: Components that are released but are not yet ready for wide use.

Here are the components grouped by category:

- [Ads & analytics](#ads-and-analytics)
- [Dynamic content](#dynamic-content)
- [Layout](#layout)
- [Media](#media)
- [Presentation](#presentation)
- [Social](#social)

### Ads and analytics

| Component | Description |
| --------- | ----------- |
| [`amp-ad`](components/amp-ad.html) | A container to display an ad. |
| [`amp-ad-exit`](components/amp-ad-exit.html) | Provides configurable behavior for ad exits for A4A (AMP for Ads).|
| [`amp-analytics`](components/amp-analytics.html) | Captures analytics data from an AMP document. |
| [`amp-auto-ads`](components/amp-auto-ads.html) | Dynamically injects ads into an AMP page by using a remotely-served configuration file. |
| [`amp-call-tracking`](components/amp-call-tracking.html) |  Dynamically replaces a phone number in a hyperlink to enable call tracking. |
| [`amp-experiment`](components/amp-experiment.html) | Can be used to conduct user experience experiments on an AMP document. |
| [`amp-pixel`](components/amp-pixel.html) | A tracking pixel to count page views. |
| [`amp-sticky-ad`](components/amp-sticky-ad.html) | Provides a way to display and stick ad content at the bottom of the page.|

### Dynamic content

| Component | Description |
| --------- | ----------- |
| [`amp-access-laterpay`](components/amp-access-laterpay.html) | Allows publishers to easily integrate with the [LaterPay](https://www.laterpay.net/) micropayments platform.
| [`amp-access`](components/amp-access.html) | Provides an AMP paywall and subscription support.  |
| [`amp-bind`](components/amp-bind.html) | Allows elements to mutate in response to user actions or data changes via data binding and simple JS-like expressions. |
| [`amp-form`](components/amp-form.html) | Provides form support. |
| [`amp-gist`](components/amp-gist.html) | Displays a [GitHub Gist](https://gist.github.com/). |
| [`amp-install-serviceworker`](components/amp-install-serviceworker.html) | Installs a ServiceWorker. |
| [`amp-list`](components/amp-list.html) | Dynamically downloads data and creates list items using a template. |
| [`amp-live-list`](components/amp-live-list.html) | Provides a way to display and update content live. |
| [`amp-mustache`](components/amp-mustache.html) | Allows rendering of [`Mustache.js`](https://github.com/janl/mustache.js/) templates. |
| [`amp-selector`](components/amp-selector.html) |  Represents a control that presents a menu of options and lets the user choose from it. |
| [`amp-user-notification`](components/amp-user-notification.html) | Displays a dismissable notification to the user. |
| [`amp-web-push`](components/amp-web-push.html) | Allows users to subscribe to [web push notifications](https://developers.google.com/web/fundamentals/engage-and-retain/push-notifications/). |

### Layout

| Component | Description |
| --------- | ----------- |
| [`amp-accordion`](components/amp-accordion.html) | Provides a way for viewers to have a glance at the outline of the content and jump to a section of their choice at will. |
| [`amp-app-banner`](components/amp-app-banner.html) | A wrapper and minimal UI for a cross-platform, fixed-position banner showing a call-to-action to install an app. |
| [`amp-carousel`](components/amp-carousel.html) | Displays multiple similar pieces of content along a horizontal axis. |
| [`amp-fx-flying-carpet`](components/amp-fx-flying-carpet.html) | Wraps its children in a unique full-screen scrolling container allowing you to display a full-screen ad without taking up the entire viewport. |
| [`amp-iframe`](components/amp-iframe.html) | Displays an iframe. |
| [`amp-layout`](components/amp-layout.html) | Provides a generic, multi-purpose container element that brings AMP's powerful [layouts](https://www.ampproject.org/docs/guides/responsive/control_layout#the-layout-attribute) to any element. |
| [`amp-lightbox`](components/amp-lightbox.html) | Allows for a “lightbox” or similar experience. |
| [`amp-position-observer`](components/amp-position-observer.html) | Monitors position of an element within the viewport as a user scrolls and dispatches  events that can be used with other components. |
| [`amp-sidebar`](components/amp-sidebar.html) | Provides a way to display meta content intended for temporary access such as navigation, links, buttons, menus. |


### Media

| Component | Description |
| --------- | ----------- |
| [`amp-3q-player`](components/amp-3q-player.html) | Embeds videos from [3Q SDN.](https://www.3qsdn.com) |
| [`amp-anim`](components/amp-anim.html) | Manages an animated image, typically a GIF. |
| [`amp-apester-media`](components/amp-apester-media.html) | Displays an [Apester](https://apester.com/) smart unit. |
| [`amp-audio`](components/amp-audio.html) | Replaces the HTML5 `audio` tag. |
| [`amp-brid-player`](components/amp-brid-player.html) | Displays a [Brid.tv](https://www.brid.tv/) player. |
| [`amp-brightcove`](components/amp-brightcove.html) | Displays a Brightcove [Video Cloud](https://www.brightcove.com/en/online-video-platform) or [Perform](https://www.brightcove.com/en/perform) player. |
| [`amp-dailymotion`](components/amp-dailymotion.html) | Displays a [Dailymotion](https://www.dailymotion.com) video. |
| [`amp-google-vrview-image`](components/amp-google-vrview-image) | Displays a VR image. |
| [`amp-hulu`](components/amp-hulu.html) | Displays a simple embedded [Hulu](http://www.hulu.com/) video. |
| [`amp-ima-video`](components/amp-ima-video.html) | Embeds a video player for instream video ads that are integrated with the [IMA SDK](https://developers.google.com/interactive-media-ads/docs/sdks/html5/). |
| [`amp-image-lightbox`](components/amp-image-lightbox.html) | Allows for an “image lightbox” or similar experience. |
| [`amp-img`](components/amp-img.html)  | Replaces the HTML5 `img` tag. |
| [`amp-imgur`](components/amp-imgur.html)  | Displays an [Imgur](http://imgur.com/) post. |
| [`amp-izlesene`](components/amp-izlesene.html)  | Displays an [Izlesene](https://www.izlesene.com/) video. |
| [`amp-jwplayer`](components/amp-jwplayer.html) | Displays a cloud-hosted [JW Player](https://www.jwplayer.com/). |
| [`amp-kaltura-player`](components/amp-kaltura-player.html) | Displays the Kaltura Player as used in [Kaltura's Video Platform](https://corp.kaltura.com/). |
| [`amp-nexxtv-player`](components/amp-nexxtv-player.html) | Displays a media stream from the nexxOMNIA platform. |
| [`amp-o2-player`](components/amp-o2-player.html) | Displays an [AOL O2Player](http://on.aol.com/). |
| [`amp-ooyala-player`](components/amp-ooyala-player.html) |  Displays an [Ooyala](https://www.ooyala.com/) video. |
| [`amp-playbuzz`](components/amp-playbuzz.html) |  Displays any [Playbuzz](http://www.playbuzz.com/) content (e.g., list, poll, etc.). |
| [`amp-reach-player`](components/amp-reach-player.html) | Displays a [Beachfront Reach](https://beachfrontreach.com/) video player. |
| [`amp-soundcloud`](components/amp-soundcloud.html) | Displays a [Soundcloud](https://soundcloud.com/) clip. |
| [`amp-springboard-player`](components/amp-springboard-player.html) | Displays a [Springboard Platform](http://publishers.springboardplatform.com/users/login) video player. |
| [`amp-video`](components/amp-video.html) | Replaces the HTML5 `video` tag. |
| [`amp-vimeo`](components/amp-vimeo.html) | Displays a [Vimeo](https://vimeo.com/) video. |
| [`amp-wistia-player`](components/amp-wistia-player.html) | Displays a [Wistia](https://wistia.com/) video. |
| [`amp-youtube`](components/amp-youtube.html) | Displays a [YouTube](https://www.youtube.com/) video. |

### Presentation

| Component | Description |
| --------- | ----------- |
| [`amp-animation`](components/amp-animation.html) | Defines and displays an animation. |
| [`amp-dynamic-css-classes`](components/amp-dynamic-css-classes.html) | Adds several dynamic CSS class names onto the HTML element. |
| [`amp-fit-text`](components/amp-fit-text.html) | Expands or shrinks font size to fit the content within the space given. |
| [`amp-font`](components/amp-font.html) | Triggers and monitors the loading of custom fonts. |
<<<<<<< HEAD
| [`amp-story`](components/amp-story.html) | A rich, visual storytelling format. |
| [`amp-timeago`](components/amp-timeago.html) | Provides fuzzy timestamps by formatting dates as "***time ago***" (for example, 3 hours ago). |
=======
| [`amp-mathml`](components/amp-mathml.html) | Displays a [MathML formula](https://www.w3.org/Math/). |
| [`amp-timeago`](components/amp-timeago.html) | Provides fuzzy timestamps by formatting dates as "*time ago*" (for example, 3 hours ago). |
>>>>>>> b86744f3
| [`amp-viz-vega`](components/amp-viz-vega.html) | Displays visualizations created by using [Vega](https://vega.github.io/vega/) visualization grammar.|


### Social

| Component | Description |
| --------- | ----------- |
| [`amp-facebook-comments`](components/amp-facebook-comments.html) | Embeds the Facebook comments plugin. |
| [`amp-facebook-like`](components/amp-facebook-like.html) | Embeds the Facebook like button plugin. |
| [`amp-facebook`](components/amp-facebook.html) | Displays a Facebook post or video. |
| [`amp-gfycat`](components/amp-gfycat.html) | Displays a [Gfycat](https://gfycat.com) video GIF. |
| [`amp-instagram`](components/amp-instagram.html) | Displays an Instagram embed. |
| [`amp-pinterest`](components/amp-pinterest.html) | Displays a Pinterest widget or Pin It button. |
| [`amp-reddit`](components/amp-reddit.html) |  Displays a Reddit comment or post embed. |
| [`amp-riddle-quiz`](components/amp-riddle-quiz.html) |  Displays [Riddle](https://www.riddle.com/) content (e.g., quiz, list, poll, etc.). |
| [`amp-social-share`](components/amp-social-share.html) | Displays a social share button. |
| [`amp-twitter`](components/amp-twitter.html) | Displays a Twitter tweet. |
| [`amp-vine`](components/amp-vine.html) | Displays a Vine simple embed. |
| [`amp-vk`](components/amp-vk.html) | Embeds a [VK](https://vk.com/) post or poll widget. |<|MERGE_RESOLUTION|>--- conflicted
+++ resolved
@@ -102,13 +102,9 @@
 | [`amp-dynamic-css-classes`](components/amp-dynamic-css-classes.html) | Adds several dynamic CSS class names onto the HTML element. |
 | [`amp-fit-text`](components/amp-fit-text.html) | Expands or shrinks font size to fit the content within the space given. |
 | [`amp-font`](components/amp-font.html) | Triggers and monitors the loading of custom fonts. |
-<<<<<<< HEAD
-| [`amp-story`](components/amp-story.html) | A rich, visual storytelling format. |
-| [`amp-timeago`](components/amp-timeago.html) | Provides fuzzy timestamps by formatting dates as "***time ago***" (for example, 3 hours ago). |
-=======
-| [`amp-mathml`](components/amp-mathml.html) | Displays a [MathML formula](https://www.w3.org/Math/). |
+| [`amp-mathml`](components/amp-mathml.html) | Displays a [MathML formula](https://www.w3.org/Math/). 
+| [`amp-story`](components/amp-story.html) | A rich, visual storytelling format. ||
 | [`amp-timeago`](components/amp-timeago.html) | Provides fuzzy timestamps by formatting dates as "*time ago*" (for example, 3 hours ago). |
->>>>>>> b86744f3
 | [`amp-viz-vega`](components/amp-viz-vega.html) | Displays visualizations created by using [Vega](https://vega.github.io/vega/) visualization grammar.|
 
 
