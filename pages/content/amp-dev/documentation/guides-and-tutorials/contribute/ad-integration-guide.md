--- conflicted
+++ resolved
@@ -1,16 +1,9 @@
 ---
-<<<<<<< HEAD
 $title: Integrate your ad technologies into AMP
-=======
-$title: Guidelines for integrating ad technologies with AMP
-toc: true
->>>>>>> 2e63df14
 $order: 3
 formats:
   - ads
 ---
-
-
 
 If you are an ad technology provider looking to integrate with AMP HTML, please see the guidelines below.
 To ensure minimum latency and quality, please follow the instructions listed [here](../3p/README.md#ads) before submitting a pull request to the AMP open-source project. For general guidance on how to get started with contributing to the AMP project, please see [here](../CONTRIBUTING.md).
