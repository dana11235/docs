---
$title: CORS in AMP
<<<<<<< HEAD
=======
toc: true
>>>>>>> 2e63df14
$order: 12
formats:
  - websites
  - email
  - stories
  - ads
---

<!---
Copyright 2016 The AMP HTML Authors. All Rights Reserved.

Licensed under the Apache License, Version 2.0 (the "License");
you may not use this file except in compliance with the License.
You may obtain a copy of the License at

      http://www.apache.org/licenses/LICENSE-2.0

Unless required by applicable law or agreed to in writing, software
distributed under the License is distributed on an "AS-IS" BASIS,
WITHOUT WARRANTIES OR CONDITIONS OF ANY KIND, either express or implied.
See the License for the specific language governing permissions and
limitations under the License.
-->

Many AMP components and extensions take advantage of remote endpoints by using
Cross-Origin Resource Sharing (CORS) requests.  This document explains the key
aspects of using CORS in AMP.  To learn about CORS itself, see the
[W3 CORS Spec](https://www.w3.org/TR/cors/). 

<div class="noshowtoc">

* [Why do I need CORS for my own origin?](#why-do-i-need-cors-for-my-own-origin-)
* [Utilizing cookies for CORS requests](#utilizing-cookies-for-cors-requests)
* [CORS security in AMP](#cors-security-in-amp)
    * [Verify CORS requests](#verify-cors-requests)
      - [1) Allow requests for specific CORS origins](#1-allow-requests-for-specific-cors-origins)
      - [2) Allow same-origin requests](#2-allow-same-origin-requests)
      - [3) Restrict requests to source origins](#3-restrict-requests-to-source-origins)
    + [Send CORS response headers](#send-cors-response-headers)
        * [Access-Control-Allow-Origin: &lt;origin&gt;](#access-control-allow-origin-origin)
        * [AMP-Access-Control-Allow-Source-Origin: &lt;source-origin&gt;](#amp-access-control-allow-source-origin-source-origin)
        * [Access-Control-Expose-Headers: AMP-Access-Control-Allow-Source-Origin](#access-control-expose-headers-amp-access-control-allow-source-origin)
    + [Processing state changing requests](#processing-state-changing-requests)
  * [Example walkthrough: Handing CORS requests and responses](#example-walkthrough-handing-cors-requests-and-responses)
  * [Testing CORS in AMP](#testing-cors-in-amp)

</div>

## Why do I need CORS for my own origin?

You might be confused as to why you'd need CORS for requests to your own origin,
let's dig into that.
 
AMP components that fetch dynamic data (e.g., amp-form, amp-list, etc.) make
CORS requests to remote endpoints to retrieve the data.  If your AMP page
includes such components, you'll need to handle CORS so that those requests do
not fail.
 
Let's illustrate this with an example:
 
Let's say you have an AMP page that lists products with prices. To update the
prices on the page, the user clicks a button, which retrieves the latest prices
from a JSON endpoint (done via the amp-list component). The JSON is on your
domain.
 
Okay, so the page is *on my domain* and the JSON is *on my domain*.  I see no
problem!
 
Ah, but how did your user get to your AMP page?  Is it a cached page they
access? It's quite likely that your user did not access your AMP page directly,
but instead they discovered your page through another platform. For example,
Google Search uses the Google AMP Cache to render AMP pages quickly; these are
cached pages that are served from the Google AMP Cache, which is a *different*
domain. When your user clicks the button to update the prices on your page, the
cached AMP page sends a request to your origin domain to get the prices, which
is a mismatch between origins (cache -> origin domain). To allow for such
cross-origin requests, you need to handle CORS, otherwise, the request fails.

<amp-img alt="CORS and Cache" layout="responsive" src="https://www.ampproject.org/static/img/docs/CORS_with_Cache.png" width="809" height="391">
  <noscript>
    <img alt="CORS and Cache" src="https://www.ampproject.org/static/img/docs/CORS_with_Cache.png" />
  </noscript>
</amp-img>

**Okay, what should I do?**
 
1.  For AMP pages that fetch dynamic data, make sure you test the cached version
    of those pages; *don't just test on your own domain*. (See [Testing CORS in AMP](#testing-cors-in-amp) section below)
2.  Follow the instructions in this document for handling CORS requests and
    responses.

## Utilizing cookies for CORS requests

Most AMP components that use CORS requests either automatically set the
[credentials mode](https://fetch.spec.whatwg.org/#concept-request-credentials-mode)
or allow the author to optionally enable it. For example, the
[`amp-list`](https://www.ampproject.org/docs/reference/components/amp-list)
component fetches dynamic content from a CORS JSON endpoint, and allows the
author to set the credential mode through the `credentials` attribute.

*Example: Including personalized content in an amp-list via cookies*

[sourcecode:html]
{% raw %}<amp-list credentials="include" 
    src="<%host%>/json/product.json?clientId=CLIENT_ID(myCookieId)">
  <template type="amp-mustache">
    Your personal offer: ${{price}}
  </template>
</amp-list>
{% endraw %}[/sourcecode]

By specifying the credentials mode, the origin can include cookies in the CORS
request and also set cookies in the response (subject to
[third-party cookie restrictions](#third-party-cookie-restrictions)).

### Third-party cookie restrictions

The same third-party cookie restrictions specified in the browser also apply to
the credentialed CORS requests in AMP. These restrictions depend on the browser
and the platform, but for some browsers, the origin can only set cookies if the
user has previously visited the origin in a 1st-party (top) window. Or, in other
words, only after the user has directly visited the origin website itself. Given
this, a service accessed via CORS cannot assume that it will be able to set
cookies by default.

## CORS security in AMP

To ensure valid and secure requests and responses for your AMP pages, you must:

1. [Verify the request](#verify-cors-requests).
2. [Send the appropriate response headers](#send-cors-response-headers).

If you're using Node in your backend, you can use the [AMP CORS middleware](https://www.npmjs.com/package/amp-toolbox-cors), which is part of the [AMP Toolbox](https://github.com/ampproject/amp-toolbox).

### Verify CORS requests

When your endpoint receives a CORS request:
 
1. [Verify that the CORS <code>Origin</code> header is an allowed origin (publisher's origin + AMP caches)](#verify-cors-header).
2.  [If there isn't an Origin header, check that the request is from the same origin (via `AMP-Same-Origin`)](#allow-same-origin-requests). 
3.  [If the request is a state change (e.g., POST), check that the origin is from the source origin (via `__amp_source_origin`)](#restrict-requests-to-source-origins).

#### 1) Allow requests for specific CORS origins
<span id="verify-cors-header"></span>

CORS endpoints receive the requesting origin via the `Origin` HTTP header.
Endpoints should restrict requests to allow only the following origins:

*  From AMP caches:
      *  Google AMP Cache subdomain: `https://<publisher's domain>.cdn.ampproject.org` <br>(for example, `https://nytimes-com.cdn.ampproject.org`)
      *  Google AMP Cache (legacy): `https://cdn.ampproject.org`
      *  Cloudflare AMP Cache: `https://<publisher's domain>.amp.cloudflare.com`
*  From the publisher’s own origins

[tip type="read-on"]

For information on AMP Cache URL formats, see these resources:
- [Google AMP Cache Overview](https://developers.google.com/amp/cache/overview)
- [Cloudflare AMP Cache](https://amp.cloudflare.com/)

[/tip]

#### 2) Allow same-origin requests
<span id="allow-same-origin-requests"></span>

For same-origin requests where the `Origin` header is missing, AMP sets the
following custom header: 

[sourcecode:text]
AMP-Same-Origin: true
[/sourcecode]

This custom header is sent by the AMP Runtime when an XHR request is made on
the same origin (i.e., document served from a non-cache URL). Allow requests
that contain the `AMP-Same-Origin:true` header.

#### 3) Restrict requests to source origins
<span id="restrict-requests-to-source-origins"></span>

In all fetch requests, the AMP Runtime passes the `"__amp_source_origin"` query
parameter, which contains the value of the source origin (for example,
`"https://publisher1.com"`). 
 
To restrict requests to only source origins, check that the value of the
`"__amp_source_origin"` parameter is within a set of the Publisher's own
origins. 

### Send CORS response headers

After verifying the CORS request, the resulting HTTP response must contain the following headers:
 
##### Access-Control-Allow-Origin: &lt;origin&gt;

This header is a <a href="https://www.w3.org/TR/cors/">W3 CORS Spec</a> requirement, where <code>origin</code> refers to the requesting origin that was allowed via the CORS <code>Origin</code> request header (for example, <code>"https://&lt;publisher's subdomain>.cdn.ampproject.org"</code>).

Although the W3 CORS spec allows the value of <code>*</code> to be returned in the response, for improved security, you should:

* If the `Origin` header is present, validate and echo the value of the <code>`Origin`</code> header.
* If the `Origin` header isn't present, validate and echo the value of the <code>"__amp_source_origin"</code>.

##### AMP-Access-Control-Allow-Source-Origin: &lt;source-origin&gt;

This header allows the specified <code>source-origin</code> to read the authorization response. The <code>source-origin</code> is the value specified and verified in the <code>"__amp_source_origin"</code> URL parameter (for example, <code>"https://publisher1.com"</code>).

##### Access-Control-Expose-Headers: AMP-Access-Control-Allow-Source-Origin

This header simply allows the CORS response to contain the <code>AMP-Access-Control-Allow-Source-Origin</code> header.</dd>

### Processing state changing requests

[tip type="important"]

Perform these validation checks *before* you process the request. This validation helps to provide protection against CSRF attacks, and avoids processing untrusted sources requests.

[/tip]

<<<<<<< HEAD
=======
 
>>>>>>> 2e63df14
Before processing requests that could change the state of your system (for
example, a user subscribes to or unsubscribes from a mailing list), check the
following:

**If the `Origin` header is set**:
 
1.  If the origin does not match one of the following values, stop and return an error
    response:
    - `*.ampproject.org`
    - `*.amp.cloudflare.com`
    - the publisher's origin (aka yours)
    
    where `*` represents a wildcard match, and not an actual asterisk ( * ).
    
2.  If the value of the `__amp_source_origin` query parameter is not the
    publisher's origin, stop and return an error response.
3.  If the two checks above pass, process the request. 

**If the `Origin` header is NOT set**:
 
1.  Verify that the request contains the `AMP-Same-Origin: true` header. If the
    request does not contain this header, stop and return an error response.
2.  Otherwise, process the request.

## Example walkthrough: Handing CORS requests and responses

There are two scenarios to account for in CORS requests to your endpoint:

1.  A request from the same origin.
2.  A request from a cached origin (from an AMP Cache).

Let's walk though these scenarios with an example. In our example, we manage the `example.com` site that hosts an AMP page named `article-amp.html.`The AMP page contains an `amp-list` to retrieve dynamic data from a `data.json` file that is also hosted on `example.com`.  We want to process requests to our `data.json` file that come from our AMP page.  These requests could be from the AMP page on the same origin (non-cached) or from the AMP page on a different origin (cached).

<amp-img alt="CORS example" layout="fixed" src="https://www.ampproject.org/static/img/docs/cors_example_walkthrough.png" width="629" height="433">
  <noscript>
    <img alt="CORS example" src="https://www.ampproject.org/static/img/docs/cors_example_walkthrough.png" />
  </noscript>
</amp-img>

### Allowed origins

Based on what we know about CORS and AMP (from [Verify CORS requests](#verify-cors-requests) above), for our example we will allow requests from the following domains:

* `example.com` ---  Publisher's domain
* `example-com.cdn.ampproject.org` --- Google AMP Cache subdomain
* `example.com.amp.cloudflare.com`--- Cloudflare AMP Cache subdomain
* `cdn.ampproject.org` --- Google's legacy AMP Cache domain

### Response headers for allowed requests

For requests from the allowed origins, our response will contain the following headers:

[sourcecode:text]
Access-Control-Allow-Origin: <origin>
AMP-Access-Control-Allow-Source-Origin: <source-origin>
Access-Control-Expose-Headers: AMP-Access-Control-Allow-Source-Origin
[/sourcecode]

These are additional response headers we might include in our CORS response:

[sourcecode:text]
Access-Control-Allow-Credentials: true
Content-Type: application/json
Access-Control-Max-Age: <delta-seconds>
Cache-Control: private, no-cache
[/sourcecode]

### Pseudo CORS logic

Our logic for handling CORS requests and responses can be simplified into the following pseudo code:

[sourcecode:text]
IF CORS header present
   IF origin IN allowed-origins AND sourceOrigin = publisher
      allow request & send response
   ELSE
      deny request
ELSE
   IF "AMP-Same-Origin: true"
      allow request & send response
   ELSE
      deny request
[/sourcecode]

#### CORS sample code

Here's a sample JavaScript function that we could use to handle CORS requests and responses:

[sourcecode:javascript]
function assertCors(req, res, opt_validMethods, opt_exposeHeaders) {
  var unauthorized = 'Unauthorized Request';
  var origin;
  var allowedOrigins = [
     "https://example.com",
     "https://example-com.cdn.ampproject.org",
     "https://example.com.amp.cloudflare.com",
     "https://cdn.ampproject.org" ];
  var allowedSourceOrigin = "https://example.com";  //publisher's origin
  var sourceOrigin = req.query.__amp_source_origin;

  // If same origin
  if (req.headers['amp-same-origin'] == 'true') {
      origin = sourceOrigin;
  // If allowed CORS origin & allowed source origin
  } else if (allowedOrigins.indexOf(req.headers.origin) != -1 &&
      sourceOrigin == allowedSourceOrigin) {
      origin = req.headers.origin;
  } else {
      res.statusCode = 401;
      res.end(JSON.stringify({message: unauthorized}));
      throw unauthorized;
  }

  res.setHeader('Access-Control-Allow-Credentials', 'true');
  res.setHeader('Access-Control-Allow-Origin', origin);
  res.setHeader('Access-Control-Expose-Headers',
      ['AMP-Access-Control-Allow-Source-Origin']
          .concat(opt_exposeHeaders || []).join(', '));
  res.setHeader('AMP-Access-Control-Allow-Source-Origin', sourceOrigin);

}
[/sourcecode]

**Note**: For a working code sample, see [app.js](https://github.com/ampproject/amphtml/blob/master/build-system/app.js#L1199).

### Scenario 1:  Get request from AMP page on same origin

In the following scenario, the `article-amp.html` page requests the `data.json` file; the origins are the same.

<amp-img alt="CORS example - scenario 1" layout="fixed" src="https://www.ampproject.org/static/img/docs/cors_example_walkthrough_ex1.png" width="657" height="155">
  <noscript>
    <img alt="CORS example" src="https://www.ampproject.org/static/img/docs/cors_example_walkthrough_ex1.png" />
  </noscript>
</amp-img>

If we examine the request, we'll find:

[sourcecode:text]
Request URL: https://example.com/data.json?__amp_source_origin=https%3A%2F%2Fexample.com
Request Method: GET
AMP-Same-Origin: true
[/sourcecode]

As this request is from the same origin, there is no `Origin` header but the custom AMP request header of `AMP-Same-Origin: true` is present.  In the request URL, we can find the source origin through the `__amp_source_origin` query parameter.  We can allow this request as it's from the same origin.

Our response headers would be:

[sourcecode:text]
Access-Control-Allow-Credentials: true
Access-Control-Allow-Origin: https://example.com
Access-Control-Expose-Headers: AMP-Access-Control-Allow-Source-Origin
AMP-Access-Control-Allow-Source-Origin: https://example.com
[/sourcecode]

### Scenario 2:  Get request from cached AMP page

In the following scenario, the `article-amp.html` page cached on the Google AMP Cache requests the `data.json` file; the origins differ.

<amp-img alt="CORS example - scenario 2" layout="fixed" src="https://www.ampproject.org/static/img/docs/cors_example_walkthrough_ex2.png" width="657" height="155">
  <noscript>
    <img alt="CORS example" src="https://www.ampproject.org/static/img/docs/cors_example_walkthrough_ex2.png" />
  </noscript>
</amp-img>

If we examine this request, we'll find:

[sourcecode:text]
Request URL: https://example.com/data.json?__amp_source_origin=https%3A%2F%2Fexample.com
origin: https://example-com.cdn.ampproject.org
Request Method: GET
[/sourcecode]

As this request contains an `Origin` header, we'll verify that it's from an allowed origin.  In the request URL, we can find the source origin through the `__amp_source_origin` query parameter.  We can allow this request as it's from an allowed origin.

Our response headers would be:

[sourcecode:text]
Access-Control-Allow-Credentials: true
Access-Control-Allow-Origin: https://example-com.cdn.ampproject.org
Access-Control-Expose-Headers: AMP-Access-Control-Allow-Source-Origin
AMP-Access-Control-Allow-Source-Origin: https://example.com
[/sourcecode]

## Testing CORS in AMP

When you are testing your AMP pages, make sure to include tests from the cached versions of your AMP pages.

### Verify the page via the cache URL

To ensure your cached AMP page renders and functions correctly:

1.  From your browser, open the URL that the AMP Cache would use to access your AMP page. You can determine the cache URL format from this [tool on AMP By Example](https://ampbyexample.com/advanced/using_the_google_amp_cache/).

    For example:
    * URL: `https://www.ampproject.org/docs/tutorials/create.html`
    * AMP Cache URL format: `https://www-ampproject-org.cdn.ampproject.org/c/s/www.ampproject.org/docs/tutorials/create.html`

1.  Open your browser's development tools and verify that there are no errors and that all resources loaded correctly.

### Verify your server response headers

You can use the `curl` command to verify that your server is sending the correct HTTP response headers.  In the `curl` command, provide the request URL and any custom headers you wish to add.

**Syntax**:  `curl <request-url> -H <custom-header> - I`

For CORS requests in AMP, be sure to add the  `__amp_source_origin=` query parameter to the request URL, which emulates what the AMP system does.

#### Test request from same origin

In a same-origin request, the AMP system adds the custom `AMP-Same-Origin:true` header.

Here's our curl command for testing a request from `https://ampbyexample.com` to the `examples.json` file (on the same domain):

[sourcecode:shell]
curl 'https://ampbyexample.com/json/examples.json?__amp_source_origin=https%3A%2F%2Fampbyexample.com' -H 'AMP-Same-Origin: true' -I
[/sourcecode]

The results from the command show the correct response headers (note: extra information was trimmed):

[sourcecode:text]
HTTP/2 200
access-control-allow-headers: Content-Type, Content-Length, Accept-Encoding, X-CSRF-Token
access-control-allow-credentials: true
access-control-allow-origin: https://ampbyexample.com
amp-access-control-allow-source-origin: https://ampbyexample.com
access-control-allow-methods: POST, GET, OPTIONS
access-control-expose-headers: AMP-Access-Control-Allow-Source-Origin
[/sourcecode]

#### Test request from cached AMP page

In a CORS request not from the same domain (i.e., cache), the `origin` header is part of the request.

Here's our curl command for testing a request from the cached AMP page on the Google AMP Cache to the `examples.json` file:

[sourcecode:shell]
curl 'https://ampbyexample.com/json/examples.json?__amp_source_origin=https%3A%2F%2Fampbyexample.com' -H 'origin: https://ampbyexample-com.cdn.ampproject.org' -I
[/sourcecode]

The results from the command show the correct response headers:

```text
HTTP/2 200
access-control-allow-headers: Content-Type, Content-Length, Accept-Encoding, X-CSRF-Token
access-control-allow-credentials: true
access-control-allow-origin: https://ampbyexample-com.cdn.ampproject.org
amp-access-control-allow-source-origin: https://ampbyexample.com
access-control-allow-methods: POST, GET, OPTIONS
access-control-expose-headers: AMP-Access-Control-Allow-Source-Origin
```<|MERGE_RESOLUTION|>--- conflicted
+++ resolved
@@ -1,9 +1,5 @@
 ---
 $title: CORS in AMP
-<<<<<<< HEAD
-=======
-toc: true
->>>>>>> 2e63df14
 $order: 12
 formats:
   - websites
@@ -215,15 +211,9 @@
 ### Processing state changing requests
 
 [tip type="important"]
-
 Perform these validation checks *before* you process the request. This validation helps to provide protection against CSRF attacks, and avoids processing untrusted sources requests.
-
 [/tip]
 
-<<<<<<< HEAD
-=======
- 
->>>>>>> 2e63df14
 Before processing requests that could change the state of your system (for
 example, a user subscribes to or unsubscribes from a mailing list), check the
 following:
