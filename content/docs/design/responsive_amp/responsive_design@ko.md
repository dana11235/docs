---
$title: 반응형 AMP 페이지 만들기
---
[TOC]

## 소개

반응형 웹 디자인의 목적은 사용자의 요구에 맞는, 즉 기기의 화면 크기와 방향에 따라 반응하는 매끄러운 웹페이지를 만드는 것입니다.  AMP를 사용하면 반응형 페이지를 쉽게 만들 수 있습니다.  AMP는 모든 화면과 기기 카테고리를 지원하며 반응형 구성요소를 기본으로 제공합니다.

이 가이드에서는 AMP에서 필수 반응형 요소를 간편하게 구현하는 방법을 설명합니다.

- [표시 영역 제어](#표시-영역-제어)
- [반응형 레이아웃 만들기](#반응형-레이아웃-만들기)
- [미디어 조정](#페이지에-맞게-미디어-조정)

## 표시 영역 제어

콘텐츠가 모든 기기의 브라우저 창에 맞게 조정될 수 있도록 웹페이지를 최적화하려면 `meta` 표시 영역 요소를 지정해야 합니다. 표시 영역 요소는 웹페이지의 표시 영역 비율과 크기를 조정하는 방법을 브라우저에 알려줍니다.

그렇다면 어떤 값을 사용해야 할까요?  AMP에 이미 준비되어 있습니다.  AMP 페이지에 있는 [필수 마크업](/ko/docs/fundamentals/spec.html#required-markup)의 일부로서 다음 표시 영역을 지정해야 합니다.

```html
<meta name="viewport" content="width=device-width,minimum-scale=1,initial-scale=1">
```

이 설정은 반응형 사이트에 사용하는 일반적인 표시 영역 설정입니다. 올바른 AMP 페이지를 위해 반드시 `initial-scale=1`로 지정해야 하는 것은 아니지만 페이지가 처음 로드될 때 확대/축소 수준이 1이 되도록 이 설정을 유지하는 것이 좋습니다.

## 반응형 레이아웃 만들기

반응형 디자인에서는 CSS [`@media`](https://developer.mozilla.org/docs/Web/CSS/@media) 쿼리를 사용하여 페이지의 콘텐츠를 변경하지 않고도 다양한 화면 크기에 맞게 웹페이지의 스타일을 조정할 수 있습니다.  AMP에서 동일한 CSS `@media` 쿼리를 계속 사용할 수 있습니다. 또한 요소의 `media` 속성을 지정하여 AMP 요소를 더욱 세밀하게 제어할 수 있습니다. 이 기능은 미디어 쿼리에 따라 요소를 표시하거나 숨겨야 할 때 특히 유용합니다. `media` 속성을 사용하는 예를 보려면 [이미지의 아트 디렉션 변경](#이미지의-아트-디렉션-변경) 섹션을 참조하세요.

각 요소의 크기를 화면에 맞게 조정하기가 까다로울 수 있습니다<sup><a href="#fn1" id="ref1">*</a></sup>.  그러나 AMP에서는 요소의 `width` 및 `height` 속성과 함께 `"layout=responsive"` 속성을 지정하여 간편하게 반응형 요소를 만들 수 있습니다. 요소에 `responsive` 레이아웃을 적용하면 요소는 컨테이너 요소의 너비에 맞춰 자동으로 크기를 조절하며, 높이는 요소의 `width` 및 `height`에 지정된 가로세로 비율에 따라 변경됩니다. 거의 모든 AMP 요소가 `responsive` 레이아웃을 지원합니다. 지원되는 레이아웃을 보려면 요소의 참조 문서를 확인하세요.

`"layout=responsive"`를 사용하여 간편하게 반응형 요소를 만들 수 있지만 데스크톱과 태블릿 등 모든 화면 크기에서 요소가 표시되는 방식을 고려해야 합니다. 흔히 하는 실수는 이미지가 화면의 전체 너비를 차지하도록 하는 것입니다. 이렇게 하면 이미지가 원하는 크기 이상으로 늘어나서 와이드스크린 사용자의 사용 환경이 나빠집니다.  기본적으로 `layout=responsive`를 사용하는 요소는 요소 컨테이너의 전체 너비를 차지하며, 종종 너비가 제한되지 않게 됩니다(즉, width=100%).  이미지 컨테이너의 너비를 제한하기만 해도 이미지가 표시되는 방식을 개선할 수 있습니다. 예를 들면 'body' 또는 'main'에 'max-width' 규칙을 설정하여 모든 이미지를 지정된 최대 너비로 제한할 수 있습니다.

##### 예: 반응형 이미지의 너비 제한

아래 예에서는 모든 화면 크기에 표시하려는 꽃 이미지(640x427px)에 `width` 및 `height`를 지정하고 레이아웃을 `responsive`로 설정합니다.

<div><amp-iframe height=213 layout=fixed-height sandbox="allow-scripts allow-forms allow-same-origin" resizable src="https://ampproject-b5f4c.firebaseapp.com/examples/responsive.basic-image.embed.html"><div overflow tabindex=0 role=button aria-label="Show more">전체 코드 표시</div><div placeholder></div></amp-iframe></div>

이때, 이미지가 원하는 크기 이상으로 늘어나지 않도록 하기 위해 다음과 같이 맞춤 CSS를 사용하여 컨테이너의 `max-width`를 700px로 설정합니다.

```html
<style amp-custom>
.resp-img {
    max-width: 700px;
  }
</style>
```

읽어보기: AMP의 다양한 레이아웃을 자세히 알아보려면 [레이아웃 및 미디어 쿼리](/ko/docs/design/responsive/control_layout.html#레이아웃-속성) 가이드를 참조하세요.

<a id="fn1"></a>
{% call callout2(type='none') %}***'width=100%' 스타일을 사용하여 간편하게 수행할 수 있는데 화면에 맞게 요소의 크기를 조정하는 것이 까다로운 이유가 무엇일까요?**  성능 통계와 사용자 환경에 부정적인 영향을 주지 않으면서 반응형 요소가 페이지에 렌더링되도록 하는 것이 까다롭습니다.  물론 'width=100%'를 사용하면 화면에 이미지를 간편하게 맞출 수 있지만, 대신 성능이 저하됩니다.  브라우저는 먼저 이미지를 다운로드하여 이미지의 크기를 파악하고 화면 크기에 맞게 이미지 크기를 조정한 후 마지막으로 페이지를 리플로우하고 다시 채워야 합니다.  AMP에서는 렌더링 경로를 최적화함으로써 amp-img에 제공된 크기(이 숫자를 사용하여 가로세로 비율을 설정)를 바탕으로 이미지의 자리 표시자가 준비된 페이지가 먼저 배치된 후 리소스를 다운로드하고 페이지를 채웁니다.  리플로우는 필요하지 않습니다.
{% endcall %}

## 페이지에 맞게 미디어 조정

반응형 디자인에서 가장 어려운 부분은 화면의 특성에 반응할 수 있도록 미디어를 페이지에 올바르게 표시하는 것입니다.  이 섹션에서는 AMP 페이지에 반응형 동영상과 이미지를 삽입하는 방법을 살펴봅니다.

### 동영상 삽입

웹페이지에 동영상을 포함할 때는 동영상 콘텐츠와 동영상 컨트롤이 화면을 벗어나지 않고 사용자에게 올바르게 표시되도록 해야 합니다.  일반적으로 CSS 미디어 쿼리, 컨테이너 그리고 기타 CSS를 조합하여 이 작업을 수행합니다.  AMP에서는 페이지에 동영상 요소를 추가하고 요소에 `layout=responsive`를 지정하기만 하면 되며, 추가 CSS는 필요하지 않습니다.

##### 예: YouTube 동영상 삽입

아래 예에서는 삽입된 YouTube 동영상이 기기 화면의 크기와 방향에 따라 반응하는 것을 보여드리겠습니다. `amp-youtube` 요소에 `"layout=responsive"`를 추가하면 창에 맞춰 동영상 크기가 조정되며 가로세로 비율은 `width` 및 `height`에 지정된 값으로 유지됩니다.

<div>
<amp-iframe height="174" layout="fixed-height" sandbox="allow-scripts allow-forms allow-same-origin" resizable src="https://ampproject-b5f4c.firebaseapp.com/examples/responsive.youtube.embed.html"> <div overflow tabindex="0" role="button" aria-label="Show more">전체 코드 표시</div> <div placeholder></div> </amp-iframe></div>

다양한 유형의 동영상을 AMP 페이지에 추가할 수 있습니다.  자세한 내용은 사용 가능한 [미디어 구성요소](/ko/docs/reference/components.html#media) 목록을 참조하세요.

### 반응형 이미지 표시하기

이미지는 웹페이지의 상당 부분을 차지합니다(대략 [페이지 바이트의 65%](http://httparchive.org/interesting.php#bytesperpage)).  사용자가 스크롤하거나 손가락을 모으거나 확대/축소하지 않고도 전체 이미지를 볼 수 있도록 이미지는 기본적으로 여러 화면 크기와 방향으로 표시되어야 합니다.  AMP에서는 `"layout=responsive"` 속성을 사용해 간편하게 완료할 수 있습니다([AMP에서 이미지 포함]({{g.doc('/content/docs/media/amp_replacements.md', locale=doc.locale).url.path}}) 참조).  기본 반응형 이미지 외에도 여러 이미지 리소스를 게재하여 다음과 같은 작업을 수행할 수 있습니다.

- [적절한 해상도로 선명한 이미지 게재](#적절한-해상도로-선명한-이미지-게재)
- [이미지의 아트 디렉션 변경](#이미지의-아트-디렉션-변경)
- [최적화된 이미지 형식 제공](#최적화된-이미지-제공)

#### 적절한 해상도로 선명한 이미지 게재

레티나 디스플레이 등의 고해상도 화면에서는 선명하고 뚜렷한 이미지를 제공해야 하지만, 저해상도 기기에서는 로드 시간이 불필요하게 길어질 수 있으므로 이와 같은 이미지를 사용할 필요가 없습니다.  AMP가 아닌 페이지에서나 AMP 페이지에서나 모두 너비 설명자 ( `w` )와 `srcset`을 함께 사용하여 화면의 픽셀 밀도에 맞는 적절한 이미지를 게재할 수 있습니다.

참고: DPR (`x`) 기반의 srcset 선택자도 사용할 수 있지만 더 높은 유연성을 위해서는 `w` 선택자를 사용하는 것이 좋습니다. 이전에는(이전의 srcset 제안에서는) `w` 설명자가 표시 영역 너비를 설명했지만, 지금은 이미지 소스 파일의 너비를 설명합니다. 따라서 사용자 에이전트가 각 이미지의 효과적인 픽셀 밀도를 계산하고 렌더링할 적절한 이미지를 선택할 수 있습니다.

##### 예: 화면에 맞는 선명한 이미지 표시

다음 예에는 가로세로 비율은 동일하지만 해상도가 다른 몇 개의 이미지 파일이 있습니다.  다양한 이미지 해상도를 제공함으로써 브라우저에서 기기의 해상도에 가장 적합한 이미지를 선택할 수 있습니다.  또한 이미지를 렌더링할 크기를 다음과 같이 지정했습니다.

- 표시 영역 너비가 최대 400px인 경우, 표시 영역 너비의 100%로 이미지를 렌더링합니다.
- 표시 영역 너비가 최대 900px인 경우, 표시 영역 너비의 75%로 이미지를 렌더링합니다.
- 표시 영역 너비가 900px을 넘는 경우, 600px의 너비로 이미지를 렌더링합니다.

<div>
<amp-iframe height=326 layout=fixed-height sandbox="allow-scripts allow-forms allow-same-origin" resizable src="https://ampproject-b5f4c.firebaseapp.com/examples/responsive.resolution.embed.html"><div overflow tabindex=0 role=button aria-label="Show more">전체 코드 표시</div><div placeholder></div></amp-iframe></div>

표시 영역의 너비가 412px이고 DPR이 2.6인 기기가 있다고 가정해 보겠습니다. 위의 코드에 따라 이미지가 표시 영역 너비의 75%로 표시되어야 하므로 브라우저에서는 803px(412 * .75 * 2.6)에 가까운 `apple-800.jpg` 이미지를 선택합니다.

읽어보기: AMP에서 srcset 및 크기를 사용하는 방법을 자세히 알아보려면 [srcset, 크기, 높이를 사용하는 아트 디렉션]({{g.doc('/content/docs/design/responsive/art_direction.md', locale=doc.locale).url.path}}) 가이드를 참조하세요.

#### 이미지의 아트 디렉션 변경

아트 디렉션은 특정 중단점에 맞게 이미지의 시각적 특성을 조정하는 것을 의미합니다.  예를 들어, 화면이 좁아지면 단순히 이미지의 비율을 조정하는 것이 아니라 이미지의 포커스가 좁아지도록 자른 이미지를 게재하거나 다른 중단점에 완전히 다른 이미지를 게재해야 할 수 있습니다.  HTML에서는 `picture` 요소를 사용하여 이 작업을 수행할 수 있으며,  AMP에서는 `media` 속성을 사용하여 아트 디렉션을 적용할 수 있습니다.

##### 예: 다른 중단점에 다른 크기의 이미지 사용

다음 예에는 서로 다른 중단점에 표시하기 위해 3가지 버전으로 자른 고양이 이미지가 있으며, 표시 영역 너비에 따라 다음과 같이 표시됩니다.

- 670px 이상인 경우 `cat-large.jpg`(650x340px) 표시
- 470~669px인 경우 `cat-medium.jpg`(450x340px) 표시
- 469px 이하인 경우 `cat-small.jpg`(226x340px) 표시

참고: 변형되지 않는 고정된 크기로 이미지를 표시하려고 했으므로 레이아웃 값을 지정하지 않았습니다. 너비와 높이를 설정했기 때문에 기본적으로 `layout=fixed`로 설정됩니다. 자세한 내용은 ['레이아웃 속성이 지정되지 않으면 어떻게 되나요?'](/ko/docs/design/responsive/control_layout.html#what-if-the-layout-속성이-지정되지-않은-경우-어떻게-하나요?)를 참조하세요.

<div><amp-iframe height=407 layout=fixed-height sandbox="allow-scripts allow-forms allow-same-origin" resizable src="https://ampproject-b5f4c.firebaseapp.com/examples/responsive.breakpoints.embed.html"><div overflow tabindex=0 role=button aria-label="Show more">전체 코드 표시</div><div placeholder></div></amp-iframe></div>

읽어보기: AMP의 아트 디렉션에 관해 자세히 알아보려면 [srcset, 크기, 높이를 사용하는 아트 디렉션]({{g.doc('/content/docs/design/responsive/art_direction.md', locale=doc.locale).url.path}}) 가이드를 참조하세요.

#### 최적화된 이미지 제공

빠르게 로드되는 페이지를 게재하려면 크기, 품질, 형식이 최적화된 이미지가 필요합니다.  항상 파일 크기를 허용되는 최저 수준까지 줄이세요.  이미지를 '고속으로 처리'하기 위해 다양한 도구를 사용할 수 있습니다(예: [ImageAlph](http://pngmini.com/lossypng.html) 또는 [TinyPNG](https://tinypng.com/)).  이미지 형식별로 살펴보면 다른 형식에 비해 우수한 압축 기능을 제공하는 이미지 형식이 있습니다(예: WebP 및 JPEG XR의 압축 기능이 JPEG보다 우수함).  사용자에게 가장 최적화된 이미지를 제공하고 사용자의 브라우저에서 이미지가 지원되도록 해야 합니다([브라우저별로 지원되는 이미지 형식 보기](https://en.wikipedia.org/wiki/Comparison_of_web_browsers#Image_format_support)).

HTML에서는 `picture` 태그를 사용하여 다른 이미지 형식을 게재할 수 있습니다.  AMP에서는 `picture` 태그가 지원되지 않지만 `fallback` 속성을 사용하여 다른 이미지를 게재할 수 있습니다.

<<<<<<< HEAD
읽어보기: fallback에 관해 자세히 알아보려면 [자리표시자 및 Fallback]({{g.doc('/content/docs/design/responsive/placeholders.md', locale=doc.locale).url.path}}) 가이드를 참조하세요.
=======
읽어보기: fallback에 관해 자세히 알아보려면 [플레이스홀더 및 폴백](/ko/docs/design/responsive/placeholders.html) 가이드를 참조하세요.
>>>>>>> d0203277

##### 예: 다른 이미지 형식 게재

아래 예에서는 브라우저가 WebP를 지원하면 mountains.webp를 게재하고, 지원하지 않으면 mountains.jpg를 게재합니다.

<div>
<amp-iframe height=309 layout=fixed-height sandbox="allow-scripts allow-forms allow-same-origin" resizable src="https://ampproject-b5f4c.firebaseapp.com/examples/responsive.webp.embed.html"><div overflow tabindex=0 role=button aria-label="Show more">전체 코드 표시</div><div placeholder></div></amp-iframe></div>

한 가지 보너스 기능으로, Google AMP 캐시와 같은 일부 캐시는 사용자가 직접 수행하지 않는 경우 자동으로 이미지를 압축하고 WebP 및 적절한 해상도로 변환합니다. 그러나 모든 플랫폼에서 캐시를 사용하는 것은 아니므로, 캐시를 사용하지 않는 플랫폼에서는 수동으로 이미지를 최적화해야 합니다.

읽어보기: Google AMP 캐시가 적용하는 이미지 최적화를 자세히 알아보려면 ['Google AMP 캐시, AMP Lite 그리고 속도의 필요성'](https://developers.googleblog.com/2017/01/google-amp-cache-amp-lite-and-need-for.html) 블로그 게시물을 참조하세요.

## 영감을 주는 사례

반응형 AMP 페이지를 만드는 데 도움이 될만한 몇 가지 사례를 확인해 보세요.

#### 프로덕션

- [Getty Images '2016 in Focus'](http://www.gettyimages.com/2016/)
- [BRIT + CO의 연말연시 선물 가이드](http://www.brit.co/the-coolest-tech-gadget-holiday-gift-guide/amp/)
- [The Guardian](https://amp.theguardian.com/travel/2017/feb/26/trekking-holidays-in-patagonia)

#### AMP 제작

- [예제별 AMP: 샘플 및 템플릿](https://ampbyexample.com/#samples_templates)
- [AMP 시작 템플릿](https://www.ampstart.com/)
- [AMP Conf Workshop Codelab: 멋진 AMP 만들기](https://codelabs.developers.google.com/codelabs/amp-beautiful-interactive-canonical)<|MERGE_RESOLUTION|>--- conflicted
+++ resolved
@@ -125,11 +125,8 @@
 
 HTML에서는 `picture` 태그를 사용하여 다른 이미지 형식을 게재할 수 있습니다.  AMP에서는 `picture` 태그가 지원되지 않지만 `fallback` 속성을 사용하여 다른 이미지를 게재할 수 있습니다.
 
-<<<<<<< HEAD
+
 읽어보기: fallback에 관해 자세히 알아보려면 [자리표시자 및 Fallback]({{g.doc('/content/docs/design/responsive/placeholders.md', locale=doc.locale).url.path}}) 가이드를 참조하세요.
-=======
-읽어보기: fallback에 관해 자세히 알아보려면 [플레이스홀더 및 폴백](/ko/docs/design/responsive/placeholders.html) 가이드를 참조하세요.
->>>>>>> d0203277
 
 ##### 예: 다른 이미지 형식 게재
 
