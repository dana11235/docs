---
$title: Mengatasi error validasi
---

[TOC]

Pada bagian ini, kita akan membahas dan menyelesaikan error validasi AMP dari halaman AMP.  Perhatikan bahwa error mungkin muncul dalam urutan yang berbeda di konsol Anda.

## Sertakan charset

Kita akan memulai dengan memperbaiki error berikut:

<pre class="error-text">
The mandatory tag 'meta charset=utf-8' is missing or incorrect.
</pre>

Untuk menampilkan teks dengan benar, AMP mewajibkan Anda menentukan charset untuk halaman. Informasi charset meta juga harus menjadi turunan pertama tag `<head>`. Tag ini harus menjadi turunan pertama untuk menghindari konten yang ditafsirkan ulang ditambahkan sebelum tag charset meta.

*Tambahkan** kode berikut sebagai baris pertama tag `<head>`:


```html
<meta charset="utf-8" />
```

**Simpan** file dan muat ulang halaman. Verifikasi bahwa error charset sudah tidak muncul.

## Sertakan link kanonis

Sekarang, mari kita lihat error berikut:

<pre class="error-text">
The mandatory tag 'link rel=canonical' is missing or incorrect.
</pre>

Setiap dokumen AMP harus memiliki link yang merujuk pada versi "kanonis" dokumen tersebut.  Kita akan mempelajari lebih lanjut apa itu halaman kanonis dan berbagai pendekatan terhadap penautan kanonis dalam langkah [Membuat halaman Anda dapat ditemukan]({{g.doc('/content/docs/fundamentals/converting/discoverable.md', locale=doc.locale).url.path}}) di tutorial ini.

Untuk tutorial ini, kita akan menggunakan artikel HTML asli yang dikonversi menjadi halaman kanonis.

Lanjutkan dan **tambahkan** kode berikut di bawah tag `<meta charset="utf-8" />`:

```html
<link rel="canonical" href="/article.html">
```

[tip type="note"]
Anda dapat membuat halaman AMP kanonis mandiri. Link kanonis masih diperlukan, tetapi harus mengarah ke artikel AMP itu sendiri:

```html
<link rel="canonical" href="article.amp.html">
```
[/tip]

Sekarang, **muat ulang** halaman. Meskipun masih ada banyak error yang perlu diperbaiki, error pada link kanonis sudah tidak ada.

## Tentukan atribut AMP

AMP memerlukan atribut di elemen `<html>` utama halaman untuk menyatakan halaman sebagai dokumen AMP.

<pre class="error-text">
The mandatory attribute '⚡' is missing in tag 'html ⚡ for top-level html'
The mandatory tag 'html ⚡ for top-level html' is missing or incorrect.
</pre>

Error di atas dapat diatasi hanya dengan menambahkan atribut `⚡` ke tag `<html>` seperti berikut:

```html
<html ⚡ lang="en">
```

Sekarang, lanjutkan, muat ulang halaman, dan pastikan kedua error sudah tidak ada.

[tip type="note"]
Meskipun direkomendasikan untuk menentukan `⚡`, kita juga dapat menggunakan atribut `amp` untuk menggantikan atribut `⚡`, seperti yang berikut:

```html
<html amp lang="en">
```
[/tip]

## Tentukan viewport

Selanjutnya, mari kita selesaikan error berikut:

<pre class="error-text">
The mandatory tag 'meta name=viewport' is missing or incorrect.
</pre>

AMP memerlukan definisi `width` dan `minimum-scale` untuk viewport. Nilai ini masing-masing harus ditetapkan sebagai `device-width` dan `1`. Viewport adalah tag umum yang disertakan dalam `<head>` pada halaman HTML.

Untuk menyelesaikan error viewport, tambahkan cuplikan HTML berikut ke tag `<head>`:

```html
<meta name="viewport" content="width=device-width,minimum-scale=1,initial-scale=1">
```

Nilai untuk `width` dan `minimum-scale` wajib ditetapkan di AMP. Menetapkan `initial-scale` tidak wajib dilakukan, tapi biasanya disertakan dalam pengembangan web seluler dan hal itu direkomendasikan. Anda dapat membaca selengkapnya tentang viewport dan desain yang responsif di [Mengonfigurasi Area Pandang](https://developers.google.com/speed/docs/insights/ConfigureViewport).

Seperti sebelumnya, **muat ulang** halaman dan periksa apakah error sudah tidak muncul.

## Ganti stylesheet eksternal

Error berikut berkaitan dengan penggunaan kita atas stylesheet:

<pre class="error-text">
The attribute 'href' in tag 'link rel=stylesheet for fonts' is set to the invalid value 'base.css'.
</pre>

Secara spesifik, error ini berkaitan dengan tag link stylesheet berikut di tag `<head>`:

```html
<link href="base.css" rel="stylesheet" />
```

Masalahnya, ini adalah referensi stylesheet eksternal. Di AMP, agar kecepatan waktu pemuatan dokumen tetap maksimal, Anda tidak dapat menyertakan stylesheet eksternal. Sebagai gantinya, semua aturan stylesheet harus ditambahkan secara inline dalam dokumen AMP menggunakan tag `<style amp-custom></style>`.

```html
<style amp-custom>

/* The content from base.css */

</style>
```

Mari kita selesaikan error-nya:

1.  **Hapus** tag `<link>` yang mengarah ke stylesheet di `<head>` dan ganti dengan tag `<style amp-custom></style>` inline. Atribut `amp-custom` wajib disertakan di tag gaya.
2. **Salin** semua gaya dari file [`base.css`](https://github.com/googlecodelabs/accelerated-mobile-pages-foundations/blob/master/base.css) ke tag `<style amp-custom></style>`.

Sekali lagi, **muat ulang** halaman dan verifikasi bahwa error stylesheet sudah tidak muncul.

Catatan: Tidak hanya gaya inline yang diperlukan tetapi ada batas ukuran file sebesar 50 kilobyte untuk semua informasi gaya. Anda harus menggunakan prapemrosesan CSS seperti [SASS](http://sass-lang.com/) untuk memperkecil CSS sebelum membuat CSS di halaman AMP menjadi inline.

<<<<<<< HEAD
Penting: Anda hanya dapat memiliki 1 tag gaya di seluruh dokumen AMP. Jika Anda memiliki beberapa stylesheet eksternal yang dirujuk oleh halaman AMP, Anda harus menyusun stylesheet ini menjadi 1 kumpulan aturan. Untuk mempelajari tentang aturan CSS apa yang berlaku di AMP, baca [CSS yang Didukung]({{g.doc('/content/amp-dev/documentation/guides-and-tutorials/style_and_layout/style_pages.md', locale=doc.locale).url.path}}).
=======
Penting: Anda hanya dapat memiliki 1 tag gaya di seluruh dokumen AMP. Jika Anda memiliki beberapa stylesheet eksternal yang dirujuk oleh halaman AMP, Anda harus menyusun stylesheet ini menjadi 1 kumpulan aturan. Untuk mempelajari tentang aturan CSS apa yang berlaku di AMP, baca [CSS yang Didukung]({{g.doc('/content/amp-dev/documentation/guides-and-tutorials/develop/style_and_layout/style_pages.html', locale=doc.locale).url.path}}).
>>>>>>> 218975f5

## Jangan sertakan JavaScript pihak ketiga

Meskipun stylesheet dapat dikerjakan ulang dengan relatif mudah menggunakan AMP dengan membuat CSS menjadi inline, hal yang sama tidak berlaku untuk JavaScript.

<pre class="error-text">
The tag 'script' is disallowed except in specific forms.
</pre>

Secara umum, skrip di AMP hanya diizinkan jika mengikuti 2 persyaratan utama:

1.  Semua JavaScript harus asinkron (yaitu, menyertakan atribut `async` di tag skrip).
2.  JavaScript ditujukan untuk library AMP dan komponen AMP apa pun di halaman.

Ini secara efektif mengesampingkan penggunaan semua JavaScript buatan pengguna/pihak ketiga dalam AMP, kecuali seperti disebutkan di bawah.

[tip type="note"]
Pembatasan pada skrip buatan pengguna/pihak ketiga tidak berlaku untuk skrip berikut:

1.  Skrip yang menambahkan metadata ke halaman atau yang mengonfigurasi komponen AMP. Skrip ini akan memiliki atribut jenis `application/ld+json` atau `application/json`.
2.  Skrip yang disertakan dalam iframe.  Menyertakan JavaScript dalam iframe harus dianggap sebagai upaya terakhir. Jika memungkinkan, fungsi JavaScript harus diganti menggunakan [Komponen AMP](/id/docs/reference/components.html). Kita akan mempelajari komponen AMP pertama di bagian selanjutnya.
[/tip]

Coba buka file [`base.js`](https://github.com/googlecodelabs/accelerated-mobile-pages-foundations/blob/master/base.js) eksternal. Apa yang Anda lihat? File tidak boleh berisi kode JavaScript sama sekali dan hanya boleh menyertakan komentar informasi sebagaimana berikut:

```javascript
/*

This external JavaScript file is intentionally empty.

Its purpose is merely to demonstrate the AMP validation error related to the
use of external JavaScript files.

*/
```

Karena file JavaScript eksternal ini bukan komponen fungsional pada situs, kita dapat menghapus referensi sepenuhnya.

**Hapus** referensi JavaScript eksternal berikut dari dokumen Anda:

```html
<script type="text/javascript" src="base.js"></script>
```

Sekarang, **muat ulang** halaman dan verifikasi bahwa error skrip sudah tidak muncul.

## Sertakan boilerplate CSS AMP

Error berikut merujuk pada kode boilerplate yang tidak ada:

<pre class="error-text">
The mandatory tag 'noscript enclosure for boilerplate' is missing or incorrect.
The mandatory tag 'head > style : boilerplate' is missing or incorrect.
The mandatory tag 'noscript > style : boilerplate' is missing or incorrect.
</pre>

Setiap dokumen AMP memerlukan kode boilerplate AMP berikut:

```html
<style amp-boilerplate>body{-webkit-animation:-amp-start 8s steps(1,end) 0s 1 normal both;-moz-animation:-amp-start 8s steps(1,end) 0s 1 normal both;-ms-animation:-amp-start 8s steps(1,end) 0s 1 normal both;animation:-amp-start 8s steps(1,end) 0s 1 normal both}@-webkit-keyframes -amp-start{from{visibility:hidden}to{visibility:visible}}@-moz-keyframes -amp-start{from{visibility:hidden}to{visibility:visible}}@-ms-keyframes -amp-start{from{visibility:hidden}to{visibility:visible}}@-o-keyframes -amp-start{from{visibility:hidden}to{visibility:visible}}@keyframes -amp-start{from{visibility:hidden}to{visibility:visible}}</style><noscript><style amp-boilerplate>body{-webkit-animation:none;-moz-animation:none;-ms-animation:none;animation:none}</style></noscript>
```

**Tambahkan** kode boilerplate ke bagian bawah tag `<head>` pada dokumen Anda.

Tag `<style amp-boilerplate>`  awalnya menyembunyikan konten di bagian isi sampai library JavaScript AMP dimuat, kemudian konten tersebut akan dirender. AMP melakukannya untuk mencegah agar konten yang tidak bergaya tidak render, juga dikenal sebagai Flash Of Unstyled Content (FOUC). Ini membantu memastikan bahwa pengalaman pengguna terasa benar-benar instan karena konten halaman muncul sekaligus dan semua yang ada di paruh atas ditampilkan secara bersamaan. Tag kedua akan mengalihkan logika ini jika JavaScript dinonaktifkan di browser.

## ganti `<img>` dengan `<amp-img>`

AMP tidak mendukung partner HTML default untuk menampilkan media, yang menjelaskan error berikut:

<pre class="error-text">
The tag 'img' may only appear as a descendant of tag 'noscript'. Did you mean 'amp-img'?
</pre>

AMP memiliki komponen web yang secara spesifik dirancang untuk menggantikan tag `<img>`, yaitu tag [`<amp-img>`](/id/docs/reference/components/amp-img.html):

```html
<amp-img src="mountains.jpg"></amp-img>
```

**Ganti** tag `<img>` dengan tag `<amp-img>` di atas, dan jalankan validator lagi. Anda akan menerima beberapa error baru:

<pre class="error-text">
Layout not supported: container
The implied layout 'CONTAINER' is not supported by tag 'amp-img'.
</pre>

Mengapa `amp-img` memicu error lain? Karena `amp-img` bukanlah pengganti langsung untuk tag img HTML tradisional. Terdapat persyaratan tambahan saat menggunakan `amp-img`.

### Sistem tata letak AMP

Error tata letak menyatakan bahwa `amp-img` tidak mendukung jenis tata letak `container`. Salah satu konsep paling penting dalam desain AMP adalah fokusnya untuk mengurangi jumlah perubahan posisi DOM yang diperlukan untuk merender halaman webnya.

Untuk mengurangi perubahan posisi DOM, AMP menyertakan sistem tata letak untuk memastikan tata letak halaman dikenal sedini mungkin dalam siklus proses download dan perenderan halaman.

Gambar di bawah ini menunjukkan bagaimana halaman HTML jika sering ditata dibandingkan dengan pendekatan yang diterapkan AMP.  Perhatikan dalam pendekatan di sebelah kiri, posisi teks berubah setiap kali iklan atau gambar dimuat.  Pendekatan AMP untuk tata letak membuat teks tidak bergerak - meskipun pemuatan gambar dan iklan perlu waktu yang lama.

{{ image('/static/img/docs/tutorials/tut-convert-html-layout-system.png', 837, 394, align='', caption="Perbandingan antara penataan konten biasanya dengan pendekatan AMP") }}

Sistem tata letak AMP memungkinkan elemen pada halaman diposisikan dan diskalakan dengan berbagai cara - dimensi tetap, desain yang responsif, tinggi tetap, dan lainnya.

Pada contoh dalam artikel ini, sistem tata letak menganggap jenis tata letak untuk `amp-img` sebagai jenis `container`. Namun, jenis `container` hanya berlaku untuk elemen yang berisi elemen turunan. Jenis `container` tidak kompatibel dengan tag `amp-img`, yang menjadi alasan untuk error ini.

Mengapa dianggap jenis `container`? Karena kita tidak menentukan atribut `height` untuk tag `amp-img`. Dalam HTML, perubahan posisi dapat dikurangi dengan selalu menetapkan lebar dan tinggi tetap untuk elemen pada halaman. Di AMP, Anda perlu menentukan lebar dan tinggi untuk elemen amp-img agar AMP dapat lebih dahulu menentukan rasio tinggi lebar elemen.

**Tambahkan** `width` dan `height` ke tag `<amg-img>` sebagai berikut:

```html
<amp-img src="mountains.jpg" width="266" height="150"></amp-img>
```

Muat ulang halaman dan periksa validatornya. Seharusnya sudah tidak muncul error apa pun!

Anda kini memiliki dokumen AMP yang valid, tetapi gambarnya tidak terlihat bagus karena diposisikan dengan tidak tepat pada halaman.  Secara default, jika Anda menentukan tinggi dan lebar untuk `amp-img`, AMP akan memperbaiki dimensi sesuai dengan yang Anda tentukan. Namun, bukankah akan lebih baik jika AMP akan menskalakan gambar agar *secara responsif* meregang dan sesuai dengan halaman, terlepas dari ukuran layarnya?

{{ image('/static/img/docs/tutorials/tut-convert-html-not-responsive.png', 412, 660, align='center third', caption="Gambar tidak responsif.") }}

Untungnya AMP dapat mengetahui rasio tinggi lebar elemen dari lebar & tinggi yang Anda tentukan.  Hal ini memungkinkan sistem tata letak AMP untuk memosisikan dan menskalakan elemen dengan berbagai cara.  Atribut `layout` memberi tahu AMP tentang pemosisian dan penskalaan elemen yang Anda inginkan.

**Tetapkan** atribut tata letak menjadi `responsive` agar gambar diskalakan dan diubah ukurannya:

```html
<amp-img src="mountains.jpg" layout="responsive" width="266" height="150"></amp-img>
```

Bagus! Gambar kita memiliki aspek tinggi lebar yang benar dan secara responsif memenuhi lebar layar.

{{ image('/static/img/docs/tutorials/tut-convert-html-responsive.png', 412, 660, align='center third', caption="Gambar kini menjadi responsif!") }}

Baca selengkapnya: Pelajari lebih lanjut Sistem Tata Letak AMP di [Spesifikasi Tata Letak AMP]({{g.doc('/content/docs/design/amp-html-layout.md', locale=doc.locale).url.path}}).

## Berhasil!

Sekarang dokumen AMP Anda akan terlihat seperti berikut:

```html
<!doctype html>
<html ⚡ lang="en">
  <head>
    <meta charset="utf-8" />
    <meta name="viewport" content="width=device-width,minimum-scale=1,initial-scale=1">

    <link rel="canonical" href="/article.html">
    <link rel="shortcut icon" href="amp_favicon.png">

    <title>Artikel Berita</title>

    <style amp-boilerplate>body{-webkit-animation:-amp-start 8s steps(1,end) 0s 1 normal both;-moz-animation:-amp-start 8s steps(1,end) 0s 1 normal both;-ms-animation:-amp-start 8s steps(1,end) 0s 1 normal both;animation:-amp-start 8s steps(1,end) 0s 1 normal both}@-webkit-keyframes -amp-start{from{visibility:hidden}to{visibility:visible}}@-moz-keyframes -amp-start{from{visibility:hidden}to{visibility:visible}}@-ms-keyframes -amp-start{from{visibility:hidden}to{visibility:visible}}@-o-keyframes -amp-start{from{visibility:hidden}to{visibility:visible}}@keyframes -amp-start{from{visibility:hidden}to{visibility:visible}}</style><noscript><style amp-boilerplate>body{-webkit-animation:none;-moz-animation:none;-ms-animation:none;animation:none}</style></noscript>
    <style amp-custom>
      body {
        width: auto;
        margin: 0;
        padding: 0;
      }

      header {
        background: Tomato;
        color: white;
        font-size: 2em;
        text-align: center;
      }

      h1 {
        margin: 0;
        padding: 0.5em;
        background: white;
        box-shadow: 0px 3px 5px grey;
      }

      p {
        padding: 0.5em;
        margin: 0.5em;
      }
    </style>
    <script async src="https://cdn.ampproject.org/v0.js"></script>
  </head>
  <body>
    <header>
      Situs Berita
    </header>
    <article>
      <h1>Nama Artikel</h1>

      <p>Lorem ipsum dolor sit amet, consectetur adipiscing elit. Etiam egestas tortor sapien, non tristique ligula accumsan eu.</p>

      <amp-img src="mountains.jpg" layout="responsive" width="266" height="150"></amp-img>
    </article>
  </body>
</html>
```

Muat ulang halaman dan lihat keluaran konsolnya. Anda seharusnya disambut dengan pesan berikut:

<pre class="success-text">
AMP validation successful.
</pre>

### Pertanyaan Umum (FAQ)

- [Apa yang dimaksud dengan perubahan posisi DOM?](http://stackoverflow.com/a/27637245)
- [Bagaimana jika atribut tata letak tidak ditentukan?](/id/docs/design/responsive/control_layout.html#what-if-the-layout-attribute-isn’t-specified?)
- [Bagaimana jika lebar dan tinggi tidak ditentukan?](/id/docs/design/responsive/control_layout.html#what-if-width-and-height-are-undefined?)


<div class="prev-next-buttons">
  <a class="button prev-button" href="{{g.doc('/content/docs/fundamentals/converting/building-page.md', locale=doc.locale).url.path}}"><span class="arrow-prev">Sebelumnya</span></a>
  <a class="button next-button" href="{{g.doc('/content/docs/fundamentals/converting/discoverable.md', locale=doc.locale).url.path}}"><span class="arrow-next">Berikutnya</span></a>
</div><|MERGE_RESOLUTION|>--- conflicted
+++ resolved
@@ -131,11 +131,7 @@
 
 Catatan: Tidak hanya gaya inline yang diperlukan tetapi ada batas ukuran file sebesar 50 kilobyte untuk semua informasi gaya. Anda harus menggunakan prapemrosesan CSS seperti [SASS](http://sass-lang.com/) untuk memperkecil CSS sebelum membuat CSS di halaman AMP menjadi inline.
 
-<<<<<<< HEAD
-Penting: Anda hanya dapat memiliki 1 tag gaya di seluruh dokumen AMP. Jika Anda memiliki beberapa stylesheet eksternal yang dirujuk oleh halaman AMP, Anda harus menyusun stylesheet ini menjadi 1 kumpulan aturan. Untuk mempelajari tentang aturan CSS apa yang berlaku di AMP, baca [CSS yang Didukung]({{g.doc('/content/amp-dev/documentation/guides-and-tutorials/style_and_layout/style_pages.md', locale=doc.locale).url.path}}).
-=======
-Penting: Anda hanya dapat memiliki 1 tag gaya di seluruh dokumen AMP. Jika Anda memiliki beberapa stylesheet eksternal yang dirujuk oleh halaman AMP, Anda harus menyusun stylesheet ini menjadi 1 kumpulan aturan. Untuk mempelajari tentang aturan CSS apa yang berlaku di AMP, baca [CSS yang Didukung]({{g.doc('/content/amp-dev/documentation/guides-and-tutorials/develop/style_and_layout/style_pages.html', locale=doc.locale).url.path}}).
->>>>>>> 218975f5
+Penting: Anda hanya dapat memiliki 1 tag gaya di seluruh dokumen AMP. Jika Anda memiliki beberapa stylesheet eksternal yang dirujuk oleh halaman AMP, Anda harus menyusun stylesheet ini menjadi 1 kumpulan aturan. Untuk mempelajari tentang aturan CSS apa yang berlaku di AMP, baca [CSS yang Didukung]({{g.doc('/content/amp-dev/documentation/guides-and-tutorials/develop/style_and_layout/style_pages.md', locale=doc.locale).url.path}}).
 
 ## Jangan sertakan JavaScript pihak ketiga
 
