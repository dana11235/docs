{% macro tip(title, type='note') -%}
{% with %}
{% set text = caller() %}
{% include '/views/partials/tip.j2' %}
{% endwith %}
{%- endmacro %}

{% macro image(src, width, height, layout='responsive', alt='', caption='', align='', margin='') -%}
<figure class="alignment-wrapper {{ align }} margin-{{ margin }}">
  <amp-img src="{{ src }}" width="{{ width }}" height="{{ height }}" layout="{{ layout }}" alt="{{ alt }}"></amp-img>
  {% if caption %}<figcaption>{{ caption }}</figcaption>{% endif %}
</figure>
{%- endmacro %}

{% macro anim(src, width, height, poster, layout='responsive', alt='', align='', margin='') -%}
<figure class="alignment-wrapper {{ align }} margin-{{ margin }}">
  <amp-anim src="{{ src }}" width="{{ width }}" height="{{ height }}" layout="{{ layout }}" alt="{{ alt }}"><amp-img placeholder width="{{ width }}" height="{{ height }}" src="{{ poster }}"></amp-img></amp-anim>
</figure>
{%- endmacro %}

<!DOCTYPE HTML>
<html amp lang="{{ doc.locale }}">
<head>
    {% block head %}
    <meta charset="utf-8"/>
    <script async src="https://cdn.ampproject.org/v0.js"></script>
    <title>{{ doc.title }}</title>
    {% if podspec.env.name == 'development' %}
    <link rel="shortcut icon" href="/static/img/favicon-local.png"/>
    {% else %}
    <link rel="shortcut icon" href="/static/img/favicon.png"/>
    {% endif %}

    <link rel="canonical" href="{{ doc.url }}"/>
    <link rel="alternate" hreflang="x-default" href="{{ doc.localize(podspec.default_locale).url }}"/>
    {% for locale in doc.locales if not locale == doc.locale  %}
    {% set localized_doc = doc.localize(locale) %}
    {# If the document really is localized cross-reference it #}
    {% if '@' in localized_doc.pod_path %}
    <link rel="alternate" hreflang="{{ locale }}" href="{{ localized_doc.url }}"/>
    {% endif %}
    {% endfor %}

    {# Do not index untranslated content #}
    {% if not '@' in doc.pod_path and not doc.locale == podspec.default_locale %}
    <meta name="robots" content="noindex,follow"/>
    {% endif %}

    <meta name="viewport" content="width=device-width,minimum-scale=1,initial-scale=1"/>

    <link rel="preload" href="/static/fonts/noto-sans-v7-latin-regular.woff2" as="font" crossorigin>
    <link rel="preload" href="/static/fonts/noto-sans-v7-latin-700.woff2" as="font" crossorigin>
    <link rel="preload" href="/static/fonts/poppins-v5-latin-700.woff2" as="font" crossorigin>

    <style amp-boilerplate>body{-webkit-animation:-amp-start 8s steps(1,end) 0s 1 normal both;-moz-animation:-amp-start 8s steps(1,end) 0s 1 normal both;-ms-animation:-amp-start 8s steps(1,end) 0s 1 normal both;animation:-amp-start 8s steps(1,end) 0s 1 normal both}@-webkit-keyframes -amp-start{from{visibility:hidden}to{visibility:visible}}@-moz-keyframes -amp-start{from{visibility:hidden}to{visibility:visible}}@-ms-keyframes -amp-start{from{visibility:hidden}to{visibility:visible}}@-o-keyframes -amp-start{from{visibility:hidden}to{visibility:visible}}@keyframes -amp-start{from{visibility:hidden}to{visibility:visible}}</style>
    <noscript><style amp-boilerplate>body{-webkit-animation:none;-moz-animation:none;-ms-animation:none;animation:none}</style></noscript>
    {% endblock %}

    <style amp-custom>
      {% block styles %}
      {# Some basic styling should always be present #}
      {% do doc.styles.addCssFile('css/base.css', -5) %}
      {% do doc.styles.addCssFile('css/components/atoms/headline.css', -4) %}
      {% do doc.styles.addCssFile('css/components/atoms/text.css', -3) %}
      {% do doc.styles.addCssFile('css/components/atoms/anchor.css', -2) %}
      {% do doc.styles.addCssFile('css/components/molecules/link.css', -2) %}
      {% do doc.styles.addCssFile('css/components/atoms/icon.css', -1) %}
      {% endblock %}

      {{ doc.styles.emit() }}
    </style>
  </head>
  {# The body tag needs an empty class attribute in order to add the filter class.
  It is a block solely for the purpose to be overridable by the samples. #}
  {% block body %}
  {% set formats = doc.formats or doc.collection.formats or ['websites', 'stories', 'ads', 'email'] %}
  <body data-available-formats="{{ ' '.join(formats) }}">
  {% endblock %}
    {% block icons %}
	  <svg style="position: absolute; width: 0; height: 0; overflow: hidden;" version="1.1" xmlns="http://www.w3.org/2000/svg" xmlns:xlink="http://www.w3.org/1999/xlink">
      <defs>
        {{ doc.icons.emit() }}
      </defs>
    </svg>
    {% endblock %}

    {% block header %}
    {% include 'views/partials/header.j2' %}
    {% include 'views/partials/burger-menu.j2' %}
    {% endblock %}

    {% if doc.pod.env.dev %}
    {% do doc.styles.addCssFile('/css/components/atoms/grid-toggle.css') %}
    <aside class="ap-a-grid-toggle">
        <input type="checkbox"/>
        <div class="toggle"><div class="dot"></div></div>
        <div class="grid"></div>
    </aside>
    {% endif %}

    {% block main %}
    {# Only render the grid toggle during development #}
    {% include 'views/partials/content.j2' %}
    {% endblock %}

    {% block footer %}
    {% include 'views/partials/footer.j2' %}
    {% endblock %}

    {% block fonts %}
    <amp-font layout="nodisplay" font-family="Noto Sans" timeout="3000"></amp-font>
    <amp-font layout="nodisplay" font-family="Poppins" timeout="3000"></amp-font>
    <amp-font layout="nodisplay" font-family="Inconsolata" timeout="3000"></amp-font>
    {% endblock %}

    {# For untranslated content add hint that we might use help to translate it #}
    {% if not '@' in doc.pod_path and not doc.locale == podspec.default_locale %}
    {% do doc.styles.addCssFile('/css/components/organisms/translation-hint.css') %}
    <aside class="ap-o-translation-hint">
      <p class="ap-o-translation-hint-wrapper">{{ _('Sadly this page isn\'t yet translated, but we could use some help doing so: you maybe want to lend a hand?')}}</p>
    </aside>
    {% endif %}

    {% if podspec.env.name == 'staging' or podspec.env.name == 'development' %}
    {% do doc.styles.addCssFile('/css/components/molecules/banner.css') %}
    <div class="ap-m-banner" style="position: fixed; bottom: 0; z-index: 999; width: 100%; background: #C8114D;">
      That's the {{ podspec.env.name|upper }} version of
      <a href="http://www.amp.dev" class="ap-m-banner-link">
        <svg><use xmlns:xlink="http://www.w3.org/1999/xlink" xlink:href="#internal"></use></svg>
        www.amp.dev
      </a>
    </div>
    {% endif %}

<<<<<<< HEAD
    <amp-analytics type="gtag" data-credentials="include">
      <script type="application/json">
      {
        "vars" : {
          "gtag_id": "{{ podspec.gaTrackingId }}",
          "config" : {
            "{{ podspec.gaTrackingId }}": {
              "groups": "default"
            }
          }
        }
      }
      </script>
    </amp-analytics>
    <amp-install-serviceworker src="/serviceworker.js" data-iframe-src="{{ podspec.base_urls.platform }}" layout="nodisplay"></amp-install-serviceworker>
=======
    {% include 'views/partials/analytics.j2' %}
    {% include 'views/partials/consent.j2' %}
>>>>>>> 4fb520f7
  </body>
</html><|MERGE_RESOLUTION|>--- conflicted
+++ resolved
@@ -132,25 +132,9 @@
     </div>
     {% endif %}
 
-<<<<<<< HEAD
-    <amp-analytics type="gtag" data-credentials="include">
-      <script type="application/json">
-      {
-        "vars" : {
-          "gtag_id": "{{ podspec.gaTrackingId }}",
-          "config" : {
-            "{{ podspec.gaTrackingId }}": {
-              "groups": "default"
-            }
-          }
-        }
-      }
-      </script>
-    </amp-analytics>
-    <amp-install-serviceworker src="/serviceworker.js" data-iframe-src="{{ podspec.base_urls.platform }}" layout="nodisplay"></amp-install-serviceworker>
-=======
     {% include 'views/partials/analytics.j2' %}
     {% include 'views/partials/consent.j2' %}
->>>>>>> 4fb520f7
+
+    <amp-install-serviceworker src="/serviceworker.js" data-iframe-src="{{ podspec.base_urls.platform }}" layout="nodisplay"></amp-install-serviceworker>
   </body>
 </html>