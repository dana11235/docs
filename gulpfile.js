var autoprefixer = require('gulp-autoprefixer');
var exec = require('child_process').exec;
var plumber = require('gulp-plumber');
var gulp = require('gulp');
var sass = require('gulp-sass');
var livereload = require('gulp-livereload');

var Path = {
<<<<<<< HEAD
  CSS_SOURCES: './assets/sass/*.scss',
  CSS_OUT_DIR: './assets/css/'
=======
  CSS_SOURCES: './source/sass/**/*.scss',
  CSS_OUT_DIR: './static/css/'
>>>>>>> f2e3ca25
};

gulp.task('import-docs', function () {
  return exec('cd ./scripts && ./import_docs.js', function (err, stdout, stderr) {
    if (err instanceof Error) {
      throw err;
    }
    console.log(stdout);
  });
});

gulp.task('update-blog-links', function () {
  return exec('cd ./scripts && ./update_blog_links.js', function (err, stdout, stderr) {
    if (err instanceof Error) {
      throw err;
    }
    console.log(stdout);
  });
});

gulp.task('sass', function() {
  return gulp.src(Path.CSS_SOURCES)
    .pipe(plumber())
    .pipe(sass({
        outputStyle: 'compressed'
    }).on('error', sass.logError))
    .pipe(autoprefixer())
    .pipe(gulp.dest(Path.CSS_OUT_DIR))
    .pipe(livereload());
});

gulp.task('watch', function() {
  livereload.listen();
  gulp.watch([Path.CSS_SOURCES], ['sass']);
});


gulp.task('build', ['update-blog-links', 'import-docs', 'sass']);
gulp.task('default', ['sass', 'watch']);<|MERGE_RESOLUTION|>--- conflicted
+++ resolved
@@ -6,13 +6,8 @@
 var livereload = require('gulp-livereload');
 
 var Path = {
-<<<<<<< HEAD
-  CSS_SOURCES: './assets/sass/*.scss',
+  CSS_SOURCES: './assets/sass/**/*.scss',
   CSS_OUT_DIR: './assets/css/'
-=======
-  CSS_SOURCES: './source/sass/**/*.scss',
-  CSS_OUT_DIR: './static/css/'
->>>>>>> f2e3ca25
 };
 
 gulp.task('import-docs', function () {
